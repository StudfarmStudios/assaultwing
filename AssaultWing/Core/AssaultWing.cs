--- conflicted
+++ resolved
@@ -1,742 +1,739 @@
-﻿using System;
-using System.Collections.Generic;
-using System.Linq;
-using Microsoft.Xna.Framework.Input;
-using AW2.Core.GameComponents;
-using AW2.Core.OverlayComponents;
-using AW2.Game;
-using AW2.Game.Collisions;
-using AW2.Game.GobUtils;
-using AW2.Graphics;
-using AW2.Helpers;
-using AW2.Helpers.Serialization;
-using AW2.Menu;
-using AW2.Net;
-using AW2.Net.Connections;
-using AW2.Net.ManagementMessages;
-using AW2.Net.MessageHandling;
-using AW2.Net.Messages;
-using AW2.UI;
-
-namespace AW2.Core
-{
-    [System.Diagnostics.DebuggerDisplay("AssaultWing {Logic}")]
-    public class AssaultWing : AssaultWingCore
-    {
-        private TimeSpan _lastGameSettingsSent;
-        private TimeSpan _lastFrameNumberSynchronization;
-        private byte _nextArenaID;
-        private GobDeletionMessage _pendingGobDeletionMessage;
-        private List<Tuple<GobCreationMessage, int>> _gobCreationMessages = new List<Tuple<GobCreationMessage, int>>();
-        private List<CollisionEvent> _collisionEventsToRemote;
-        private byte[] _debugBuffer = new byte[65536]; // DEBUG: catch a rare crash that seems to happen only when serializing walls.
-
-        // Debug keys, used only #if DEBUG
-        private Control _frameStepControl;
-        private Control _frameRunControl;
-        private bool _frameStep;
-
-        /// <summary>
-        /// The AssaultWing instance. Avoid using this remnant of the old times.
-        /// </summary>
-        public static new AssaultWing Instance { get { return (AssaultWing)AssaultWingCore.Instance; } }
-        public bool IsClientAllowedToStartArena { get; set; }
-        public Control ChatStartControl { get; set; }
-
-        public string SelectedArenaName { get; set; }
-        private ProgramLogic Logic { get; set; }
-        public UIEngineImpl UIEngine { get { return (UIEngineImpl)Components.First(c => c is UIEngineImpl); } }
-        public NetworkEngine NetworkEngine { get; private set; }
-        public MessageHandlers MessageHandlers { get; private set; }
-        public WebData WebData { get; private set; }
-        public List<Tuple<Control, Action>> CustomControls { get; private set; }
-        public BackgroundTask ArenaLoadTask { get; private set; }
-        public bool IsReadyToStartArena { get; set; }
-        public override bool IsShipControlsEnabled { get { return Logic.IsGameplay; } }
-        public Guid GameServerGUID { get; private set; }
-
-        /// <summary>
-        /// Errors that occurred when establishing or maintaining a network game instance.
-        /// These errors are eventually reported to the user and game state is reset out of networking.
-        /// </summary>
-        public Queue<string> NetworkingErrors { get; private set; }
-
-        public AssaultWing(GraphicsDeviceService graphicsDeviceService, CommandLineOptions args)
-            : base(graphicsDeviceService, args)
-        {
-            CustomControls = new List<Tuple<Control, Action>>();
-            MessageHandlers = new Net.MessageHandling.MessageHandlers(this);
-            if (CommandLineOptions.DedicatedServer)
-                Logic = new DedicatedServerLogic(this);
-            else if (CommandLineOptions.QuickStart != null)
-                Logic = new QuickStartLogic(this, CommandLineOptions.QuickStart);
-            else
-                Logic = new UserControlledLogic(this);
-            ArenaLoadTask = new BackgroundTask();
-            NetworkingErrors = new Queue<string>();
-
-            NetworkEngine = new NetworkEngine(this, 30);
-            WebData = new WebData(this, 21);
-            Components.Add(NetworkEngine);
-            Components.Add(WebData);
-            ChatStartControl = Settings.Controls.Chat.GetControl();
-            _frameStepControl = new KeyboardKey(Keys.F8);
-            _frameRunControl = new KeyboardKey(Keys.F7);
-            _frameStep = false;
-            DataEngine.SpectatorAdded += SpectatorAddedHandler;
-            DataEngine.SpectatorRemoved += SpectatorRemovedHandler;
-            NetworkEngine.Enabled = true;
-            AW2.Graphics.PlayerViewport.CustomOverlayCreators.Add(viewport => new SystemStatusOverlay(viewport));
-
-            // Replace the dummy StatsBase by a proper StatsSender.
-            Components.Remove(comp => comp is StatsBase);
-            Stats = new StatsSender(this, 7);
-            Components.Add(Stats);
-            Stats.Enabled = true;
-        }
-
-        protected override void UpdateImpl()
-        {
-<<<<<<< HEAD
-=======
-            HandleGobCreationMessages();
->>>>>>> e071a921
-            base.UpdateImpl();
-            SendServerStateToStats();
-            Logic.Update();
-            UpdateCustomControls();
-            UpdateDebugKeys();
-        }
-
-        /// <summary>
-        /// Opens a URL (usually in the default web browser). Exceptions are caught and the user is notified.
-        /// </summary>
-        public void OpenURL(string url)
-        {
-            try
-            {
-                System.Diagnostics.Process.Start(url);
-            }
-            catch (Exception)
-            {
-                ShowInfoDialog("Couldn't open browser.\nPlease open this URL manually:\n" + url);
-            }
-        }
-
-        // TODO !!! Inline >>>
-        public void ShowDialog(OverlayDialogData dialogData) { Logic.ShowDialog(dialogData); }
-        public void ShowCustomDialog(string text, string groupName, params TriggeredCallback[] actions) { Logic.ShowCustomDialog(text, groupName, actions); }
-        public void ShowInfoDialog(string text, string groupName = null) { Logic.ShowInfoDialog(text, groupName); }
-        public void HideDialog(string groupName = null) { Logic.HideDialog(groupName); }
-        // TODO !!! Inline <<<
-
-        public void ShowConnectingToGameServerDialog(string shortServerName)
-        {
-            Logic.ShowCustomDialog(string.Format("Connecting to {0}...\nPress Esc to cancel.", shortServerName), "Connecting to server",
-                new TriggeredCallback(TriggeredCallback.CANCEL_CONTROL, CutNetworkConnections));
-        }
-
-        [Obsolete("Move to Logic")]
-        public void ShowMainMenuAndResetGameplay()
-        {
-            Logic.ShowMainMenuAndResetGameplay();
-        }
-
-        /// <summary>
-        /// Called after all components are initialized but before the first update in the game loop. 
-        /// </summary>
-        public override void BeginRun()
-        {
-            Log.Write("Assault Wing begins to run");
-            Spectator.CreateStatsData = spectator => new SpectatorStats(spectator);
-            var arenas = DataEngine.GetTypeTemplates<Arena>();
-            if (!arenas.Any()) throw new ApplicationException("No arenas found");
-            SelectedArenaName = arenas.First().Info.Name;
-            DataEngine.GameplayMode = new GameplayMode();
-            DataEngine.GameplayMode.ShipTypes = new[] { "Windlord", "Bugger", "Plissken" };
-            DataEngine.GameplayMode.ExtraDeviceTypes = new[] { "blink", "repulsor", "catmoflage", "shield" };
-            DataEngine.GameplayMode.Weapon2Types = new[] { "bazooka", "rockets", "hovermine", "fusion cone" };
-            if (CommandLineOptions.DedicatedServer)
-                WebData.Feed("1D");
-            else if (CommandLineOptions.QuickStart != null)
-            {
-                WebData.Feed("1Q");
-            }
-            else
-            {
-                WebData.Feed("1");
-            }
-            Logic.Initialize();
-            base.BeginRun();
-        }
-
-        public override void EndRun()
-        {
-            Logic.EndRun();
-            base.EndRun();
-        }
-
-        public void PrepareArena(string arenaName, byte arenaIDOnClient, int wallCount)
-        {
-            SelectedArenaName = arenaName;
-            Logic.ShowEquipMenu();
-            LoadSelectedArena(arenaIDOnClient);
-            Logic.PrepareArena(wallCount);
-        }
-
-        /// <summary>
-        /// Prepares a new play session to start from the arena called <see cref="SelectedArenaName"/>.
-        /// Call <see cref="StartArena"/> after this method returns to start playing the arena.
-        /// This method usually takes a long time to run. It's therefore a good
-        /// idea to make it run in a background thread.
-        /// </summary>
-        public void LoadSelectedArena(byte? arenaIDOnClient = null)
-        {
-            var arenaTemplate = (Arena)DataEngine.GetTypeTemplate((CanonicalString)SelectedArenaName);
-            // Note: Must create a new Arena instance and not use the existing template
-            // because playing an arena will modify it.
-            var arena = Arena.FromFile(this, arenaTemplate.Info.FileName);
-            arena.ID = arenaIDOnClient.HasValue ? arenaIDOnClient.Value : _nextArenaID++;
-            arena.Bin.Load(System.IO.Path.Combine(Paths.ARENAS, arena.BinFilename));
-            arena.IsForPlaying = true;
-            DataEngine.Arena = arena;
-        }
-
-        public void StartArenaBase() // TODO !!! Figure out a better name.
-        {
-            base.StartArena();
-            _collisionEventsToRemote = new List<CollisionEvent>();
-            PostFrameLogicEngine.DoEveryFrame += AfterEveryFrame;
-        }
-
-        public override void StartArena()
-        {
-            Stats.BasicInfoSent = false;
-            WebData.Feed("2" + (int)NetworkMode);
-            if (NetworkMode == NetworkMode.Server)
-            {
-                MessageHandlers.ActivateHandlers(MessageHandlers.GetServerGameplayHandlers());
-                _pendingGobDeletionMessage = new GobDeletionMessage();
-                DataEngine.Arena.GobRemoved += GobRemovedFromArenaHandler;
-            }
-            Logic.StartArena();
-        }
-
-        public override void RefreshGameSettings()
-        {
-            base.RefreshGameSettings();
-            WebData.LoginPilots();
-        }
-
-        public void InitializePlayers(int count)
-        {
-            Settings.Players.Validate(this);
-            var players = new[]
-            {
-                new Player(this, Settings.Players.Player1.Name,
-                    (CanonicalString)Settings.Players.Player1.ShipName,
-                    (CanonicalString)Settings.Players.Player1.Weapon2Name,
-                    (CanonicalString)Settings.Players.Player1.ExtraDeviceName,
-                    PlayerControls.FromSettings(Settings.Controls.Player1)),
-                new Player(this, Settings.Players.Player2.Name,
-                    (CanonicalString)Settings.Players.Player2.ShipName,
-                    (CanonicalString)Settings.Players.Player2.Weapon2Name,
-                    (CanonicalString)Settings.Players.Player2.ExtraDeviceName,
-                    PlayerControls.FromSettings(Settings.Controls.Player2))
-            };
-            DataEngine.Spectators.Clear();
-            foreach (var plr in players.Take(count)) DataEngine.Spectators.Add(plr);
-        }
-
-        /// <summary>
-        /// Turns this game instance into a game server to whom other game instances
-        /// can connect as game clients. Returns null on success, short error description on failure.
-        /// </summary>
-        public string StartServer()
-        {
-            if (NetworkMode != NetworkMode.Standalone)
-                throw new InvalidOperationException("Cannot start server while in mode " + NetworkMode);
-            NetworkMode = NetworkMode.Server;
-            RefreshGameSettings();
-            GameServerGUID = Guid.NewGuid();
-            try
-            {
-                // TODO: Allow rejoin even if there are no free slots.
-                NetworkEngine.StartServer(result => MessageHandlers.IncomingConnectionHandlerOnServer(result,
-                    allowNewConnection: () => DataEngine.Players.Count() < Settings.Net.GameServerMaxPlayers));
-                MessageHandlers.ActivateHandlers(MessageHandlers.GetServerMenuHandlers());
-                return null;
-            }
-            catch (Exception e)
-            {
-                Log.Write("Could not start server: " + e);
-                NetworkMode = NetworkMode.Standalone;
-                var socketException = e as System.Net.Sockets.SocketException;
-                if (socketException != null) return socketException.SocketErrorCode.ToString(); // TODO !!! Line wrapping and: return socketException.Message;
-                return e.GetType().Name;
-            }
-        }
-
-        public void StopServer()
-        {
-            GameServerGUID = Guid.Empty;
-            Logic.StopServer();
-        }
-
-        /// <summary>
-        /// Turns this game instance into a game client by connecting to a game server.
-        /// </summary>
-        public void StartClient(AWEndPoint[] serverEndPoints)
-        {
-            if (NetworkMode != NetworkMode.Standalone)
-                throw new InvalidOperationException("Cannot start client while in mode " + NetworkMode);
-            NetworkMode = NetworkMode.Client;
-            RefreshGameSettings();
-            IsClientAllowedToStartArena = false;
-            try
-            {
-                NetworkEngine.StartClient(this, serverEndPoints, ConnectionResultOnClientCallback);
-                foreach (var spectator in DataEngine.Spectators) spectator.ResetForClient();
-            }
-            catch (System.Net.Sockets.SocketException e)
-            {
-                Log.Write("Could not start client: " + e.Message);
-                StopClient(null);
-            }
-        }
-
-        public void StopClient(string errorOrNull)
-        {
-            Logic.StopClient(errorOrNull);
-        }
-
-        public void CutNetworkConnections()
-        {
-            switch (NetworkMode)
-            {
-                case NetworkMode.Client: StopClient(null); break;
-                case NetworkMode.Server: StopServer(); break;
-                case NetworkMode.Standalone: break;
-                default: throw new ApplicationException("Unexpected NetworkMode: " + NetworkMode);
-            }
-        }
-
-        public void SendMessageToAllPlayers(string text, Player from)
-        {
-            var messageContent = text.Trim();
-            if (messageContent == "") return;
-            var preText = from.Name + ">";
-            var textColor = from.Color;
-            var message = new PlayerMessage(preText, messageContent, textColor);
-            switch (NetworkMode)
-            {
-                case NetworkMode.Server:
-                    foreach (var plr in DataEngine.Players) plr.Messages.Add(message);
-                    break;
-                case NetworkMode.Client:
-                    foreach (var plr in DataEngine.Players.Where(plr => plr.IsLocal)) plr.Messages.Add(message);
-                    NetworkEngine.GameServerConnection.Send(new PlayerMessageMessage
-                    {
-                        PlayerID = -1,
-                        Message = message,
-                    });
-                    break;
-                default: throw new InvalidOperationException("Text messages not supported in mode " + NetworkMode);
-            }
-        }
-
-        public void GobCreationMessageReceived(GobCreationMessage message, int framesAgo)
-        {
-            lock (_gobCreationMessages) _gobCreationMessages.Add(Tuple.Create(message, framesAgo));
-        }
-
-        private void HandleGobCreationMessages()
-        {
-            List<Tuple<GobCreationMessage, int>> messages;
-            lock (_gobCreationMessages)
-            {
-                messages = _gobCreationMessages;
-                _gobCreationMessages = new List<Tuple<GobCreationMessage, int>>();
-            }
-            foreach (var messageAndFramesAgo in messages)
-                HandleGobCreationMessage(messageAndFramesAgo.Item1, messageAndFramesAgo.Item2);
-        }
-
-        private void HandleGobCreationMessage(GobCreationMessage message, int framesAgo)
-        {
-            if (message.ArenaID != DataEngine.Arena.ID) return;
-            message.ReadGobs(framesAgo,
-                (typeName, layerIndex) =>
-                {
-                    if (layerIndex < 0 || layerIndex >= DataEngine.Arena.Layers.Count) return null;
-                    var gob = (Gob)Clonable.Instantiate(typeName);
-                    gob.Game = this;
-                    gob.Layer = DataEngine.Arena.Layers[layerIndex];
-                    return gob;
-                },
-                DataEngine.Arena.Gobs.Add);
-        }
-
-        protected override string GetStatusText()
-        {
-            string myStatusText = "";
-            if (NetworkMode == NetworkMode.Client && NetworkEngine.IsConnectedToGameServer)
-                myStatusText = string.Format(" [{0} ms lag]",
-                    (int)NetworkEngine.ServerPingTime.TotalMilliseconds);
-            if (NetworkMode == NetworkMode.Server)
-                myStatusText = string.Join(" ", NetworkEngine.GameClientConnections
-                    .Select(conn => string.Format(" [#{0}: {1} ms lag]", conn.ID, (int)conn.PingInfo.PingTime.TotalMilliseconds)
-                    ).ToArray());
-            return base.GetStatusText() + myStatusText;
-        }
-
-        protected override void FinishArenaImpl()
-        {
-            IsClientAllowedToStartArena = false;
-            MessageHandlers.DeactivateHandlers(MessageHandlers.GetClientGameplayHandlers());
-            MessageHandlers.DeactivateHandlers(MessageHandlers.GetServerGameplayHandlers());
-            var standings = DataEngine.GameplayMode.GetStandings(DataEngine.Spectators).ToArray(); // ToArray takes a copy
-            Stats.Send(new { ArenaFinished = standings.Select(st => new { st.Name, ((SpectatorStats)st.StatsData).LoginToken, st.Score, st.Kills, st.Deaths }).ToArray() });
-            foreach (var spec in DataEngine.Spectators) if (spec.IsLocal) WebData.UpdatePilotRanking(spec);
-            Logic.FinishArena();
-#if NETWORK_PROFILING
-            ProfilingNetworkBinaryWriter.DumpStats();
-#endif
-        }
-
-        public void ApplyInGameGraphicsSettings()
-        {
-            if (Window == null) return;
-            if (Settings.Graphics.IsVerticalSynced)
-                Window.Impl.EnableVerticalSync();
-            else
-                Window.Impl.DisableVerticalSync();
-            if (Settings.Graphics.InGameFullscreen)
-                Window.Impl.SetFullScreen(Settings.Graphics.FullscreenWidth, Settings.Graphics.FullscreenHeight);
-            else
-                Window.Impl.SetWindowed();
-        }
-
-        private void UpdateCustomControls()
-        {
-            foreach (var controlAction in CustomControls)
-                if (controlAction.Item1.Pulse) controlAction.Item2();
-        }
-
-        [System.Diagnostics.Conditional("DEBUG")]
-        private void UpdateDebugKeys()
-        {
-            // Frame stepping (for debugging)
-            if (_frameRunControl.Pulse)
-            {
-                LogicEngine.Enabled = PreFrameLogicEngine.Enabled = PostFrameLogicEngine.Enabled = true;
-                _frameStep = false;
-            }
-            if (_frameStep)
-            {
-                if (_frameStepControl.Pulse)
-                    LogicEngine.Enabled = PreFrameLogicEngine.Enabled = PostFrameLogicEngine.Enabled = true;
-                else
-                    LogicEngine.Enabled = PreFrameLogicEngine.Enabled = PostFrameLogicEngine.Enabled = false;
-            }
-            else if (_frameStepControl.Pulse)
-            {
-                LogicEngine.Enabled = PreFrameLogicEngine.Enabled = PostFrameLogicEngine.Enabled = false;
-                _frameStep = true;
-            }
-        }
-
-        private void SynchronizeFrameNumber()
-        {
-            if (NetworkMode != NetworkMode.Client) return;
-            if (!NetworkEngine.IsConnectedToGameServer) return;
-            if (_lastFrameNumberSynchronization + TimeSpan.FromSeconds(1) > GameTime.TotalRealTime) return;
-            _lastFrameNumberSynchronization = GameTime.TotalRealTime;
-            var remoteFrameNumberOffset = NetworkEngine.GameServerConnection.PingInfo.RemoteFrameNumberOffset;
-            DataEngine.Arena.FrameNumber -= remoteFrameNumberOffset;
-            NetworkEngine.GameServerConnection.PingInfo.AdjustRemoteFrameNumberOffset(remoteFrameNumberOffset);
-        }
-
-        private void GobRemovedFromArenaHandler(Gob gob)
-        {
-            if (!gob.IsRelevant) return;
-            _pendingGobDeletionMessage.GobIDs.Add(gob.ID);
-        }
-
-        private void SpectatorAddedHandler(Spectator spectator)
-        {
-            if (NetworkMode == NetworkMode.Server) UpdateGameServerInfoToManagementServer();
-            spectator.ArenaStatistics.Rating = () => spectator.GetStats().Rating;
-            spectator.ResetForArena();
-            if (NetworkMode != NetworkMode.Server || spectator.IsLocal) return;
-            var player = spectator as Player;
-            if (player == null) return;
-            player.IsAllowedToCreateShip = () => player.IsRemote && NetworkEngine.GetGameClientConnection(player.ConnectionID).ConnectionStatus.IsRequestingSpawn;
-            player.Messages.NewChatMessage += mess => SendPlayerMessageToRemoteSpectator(mess, player);
-            player.Messages.NewCombatLogMessage += mess => SendPlayerMessageToRemoteSpectator(mess, player);
-        }
-
-        private void SendPlayerMessageToRemoteSpectator(PlayerMessage message, Player player)
-        {
-            if (!player.IsRemote) return;
-            try
-            {
-                var messageMessage = new PlayerMessageMessage { PlayerID = player.ID, Message = message };
-                NetworkEngine.GetGameClientConnection(player.ConnectionID).Send(messageMessage);
-            }
-            catch (InvalidOperationException)
-            {
-                // The connection of the player doesn't exist any more. Just don't send the message then.
-            }
-        }
-
-        private void SpectatorRemovedHandler(Spectator spectator)
-        {
-            if (NetworkMode != NetworkMode.Server) return;
-            Stats.Send(new { RemovePlayer = spectator.GetStats().LoginToken, Name = spectator.Name });
-            UpdateGameServerInfoToManagementServer();
-            NetworkEngine.SendToGameClients(new PlayerDeletionMessage { PlayerID = spectator.ID });
-        }
-
-        private void ConnectionResultOnClientCallback(Result<Connection> result)
-        {
-            Logic.HideDialog("Connecting to server");
-            if (NetworkEngine.IsConnectedToGameServer)
-            {
-                // Silently ignore extra server connection attempts.
-                if (result.Successful) result.Value.Dispose();
-                return;
-            }
-
-            if (!result.Successful)
-            {
-                Log.Write("Failed to connect to server: " + result.Error);
-                StopClient("Failed to connect to server.");
-            }
-            else
-            {
-                MessageHandlers.DeactivateHandlers(MessageHandlers.GetStandaloneMenuHandlers(null));
-                NetworkEngine.GameServerConnection = result.Value;
-                MessageHandlers.ActivateHandlers(MessageHandlers.GetClientMenuHandlers());
-                var joinRequest = new GameServerHandshakeRequestTCP
-                {
-                    CanonicalStrings = CanonicalString.CanonicalForms,
-                    GameClientKey = NetworkEngine.GetAssaultWingInstanceKey(),
-                };
-                NetworkEngine.GameServerConnection.Send(joinRequest);
-            }
-        }
-
-        public void UpdateGameServerInfoToManagementServer()
-        {
-            var managementMessage = new UpdateGameServerMessage { CurrentClients = DataEngine.Players.Count() };
-            NetworkEngine.ManagementServerConnection.Send(managementMessage);
-        }
-
-        private void AfterEveryFrame()
-        {
-            if (NetworkMode == NetworkMode.Server) _collisionEventsToRemote.AddRange(
-                DataEngine.Arena.GetCollisionEvents().Where(e => e.IrreversibleSideEffectsPerformed));
-#if NETWORK_PROFILING
-            if (DataEngine.Arena.FrameNumber == 1) ProfilingNetworkBinaryWriter.Reset();
-            using (new NetworkProfilingScope(string.Format("Frame {0:0000}", DataEngine.Arena.FrameNumber)))
-#endif
-            {
-                SendMessagesOnServer();
-                SendMessagesOnClient();
-            }
-            SynchronizeFrameNumber();
-        }
-
-        private void SendMessagesOnServer()
-        {
-            if (NetworkMode != NetworkMode.Server) return;
-            SendGobCreationMessageOnServer();
-            SendGameSettingsOnServer();
-            SendGobUpdatesToRemote(DataEngine.Arena.GobsInRelevantLayers, SerializationModeFlags.VaryingDataFromServer, NetworkEngine.GameClientConnections);
-            SendPlayerUpdatesOnServer();
-            SendGobDeletionsOnServer();
-            SendArenaStatisticsOnServer();
-        }
-
-        private void SendMessagesOnClient()
-        {
-            if (NetworkMode != NetworkMode.Client || !NetworkEngine.IsConnectedToGameServer) return;
-            SendGameSettingsOnClient();
-            SendGobUpdatesToRemote(DataEngine.Minions.Where(gob => gob.Owner != null && gob.Owner.IsLocal),
-                SerializationModeFlags.VaryingDataFromClient, new[] { NetworkEngine.GameServerConnection });
-            SendPlayerUpdatesOnClient();
-        }
-
-        private void SendArenaStatisticsOnServer()
-        {
-            if (!DataEngine.NextArenaStatisticsToClients.HasValue) return;
-            if (DataEngine.NextArenaStatisticsToClients.Value > GameTime.TotalRealTime) return;
-            DataEngine.CheckArenaStatisticsToClients();
-            var message = new ArenaStatisticsMessage();
-            foreach (var spec in DataEngine.Spectators) message.AddSpectatorStatistics(spec.ID, spec.ArenaStatistics);
-            NetworkEngine.SendToGameClients(message);
-        }
-
-        private void SendGobDeletionsOnServer()
-        {
-            if ((DataEngine.ArenaFrameCount % 3) != 0) return;
-            if (!_pendingGobDeletionMessage.GobIDs.Any()) return;
-            NetworkEngine.SendToGameClients(_pendingGobDeletionMessage);
-            _pendingGobDeletionMessage = new GobDeletionMessage();
-        }
-
-        private void SendPlayerUpdatesOnServer()
-        {
-            foreach (var spectator in DataEngine.Spectators)
-            {
-                if (spectator.ClientUpdateRequest == Spectator.ClientUpdateType.None) continue;
-                var plrMessage = new SpectatorUpdateMessage();
-                plrMessage.SpectatorID = spectator.ID;
-                plrMessage.Write(spectator, SerializationModeFlags.VaryingDataFromServer);
-                if (spectator.ClientUpdateRequest.HasFlag(Player.ClientUpdateType.ToEveryone))
-                    NetworkEngine.SendToGameClients(plrMessage);
-                else if (spectator.ClientUpdateRequest.HasFlag(Player.ClientUpdateType.ToOwnerOnly) && spectator.IsRemote)
-                    NetworkEngine.GetGameClientConnection(spectator.ConnectionID).Send(plrMessage);
-                spectator.ClientUpdateRequest = Spectator.ClientUpdateType.None;
-            }
-        }
-
-        private void SendPlayerUpdatesOnClient()
-        {
-            if (!IsShipControlsEnabled) return;
-            foreach (var player in DataEngine.Players.Where(plr => plr.IsLocal && plr.ID != Spectator.UNINITIALIZED_ID))
-            {
-                var message = new PlayerControlsMessage();
-                message.PlayerID = player.ID;
-                foreach (PlayerControlType controlType in Enum.GetValues(typeof(PlayerControlType)))
-                    message.SetControlState(controlType, player.Controls[controlType].State);
-                NetworkEngine.GameServerConnection.Send(message);
-            }
-        }
-
-        private void SendGobCreationMessageOnServer()
-        {
-            if (ArenaLoadTask.TaskRunning) return; // wait for arena load completion
-            if (DataEngine.Arena == null) return; // happens if gobs are created on the frame the arena ends
-            foreach (var conn in NetworkEngine.GameClientConnections)
-            {
-                var gobsToSend = DataEngine.Arena.GobsInRelevantLayers.Where(gob => gob.IsRelevant && !gob.ClientStatus[1 << conn.ID]);
-                if (!gobsToSend.Any()) continue;
-                var message = new GobCreationMessage { ArenaID = DataEngine.Arena.ID };
-                foreach (var gob in gobsToSend.Take(10)) // Avoid sending lots of gobs in one frame.
-                {
-                    message.AddGob(gob);
-                    gob.ClientStatus[1 << conn.ID] = true;
-                }
-                conn.Send(message);
-            }
-        }
-
-        private void SendGobUpdatesToRemote(IEnumerable<Gob> gobs, SerializationModeFlags serializationMode, IEnumerable<Connection> connections)
-        {
-            if (serializationMode.HasFlag(SerializationModeFlags.VaryingDataFromServer) && (DataEngine.ArenaFrameCount % 3) != 0) return;
-            var now = DataEngine.ArenaTotalTime;
-            var gobMessage = new GobUpdateMessage();
-            var debugMessage = gobs.OfType<AW2.Game.Gobs.Wall>().Any(wall => wall.ForcedNetworkUpdate)
-                ? new System.Text.StringBuilder("Gob update ")
-                : null; // DEBUG: catch a rare crash that seems to happen only when serializing walls.
-            foreach (var gob in gobs)
-            {
-                if (!gob.ForcedNetworkUpdate)
-                {
-                    if (!gob.IsRelevant) continue;
-                    if (gob.MoveType == MoveType.Static) continue;
-                    if (gob.NetworkUpdatePeriod == TimeSpan.Zero) continue;
-                    if (gob.LastNetworkUpdate + gob.NetworkUpdatePeriod > now) continue;
-                }
-                gob.ForcedNetworkUpdate = false;
-                gob.LastNetworkUpdate = now;
-                gobMessage.AddGob(gob.ID, gob, serializationMode);
-                if (debugMessage != null) debugMessage.AppendFormat("{0} [{1}], ", gob.GetType().Name, gob.TypeName); // DEBUG: catch a rare crash that seems to happen only when serializing walls.
-            }
-            gobMessage.SetCollisionEvents(_collisionEventsToRemote, serializationMode);
-            _collisionEventsToRemote = new List<CollisionEvent>();
-            foreach (var conn in connections) conn.Send(gobMessage);
-
-            if (Settings.Net.HeavyDebugLog && connections.Any() && debugMessage != null) // DEBUG: catch a rare crash that seems to happen only when serializing walls.
-            {
-                var writer = new NetworkBinaryWriter(new System.IO.MemoryStream(_debugBuffer));
-                gobMessage.Serialize(writer);
-                debugMessage.Append(MiscHelper.BytesToString(new ArraySegment<byte>(_debugBuffer, 0, (int)writer.GetBaseStream().Position)));
-                Log.Write(debugMessage.ToString());
-            }
-        }
-
-        private void SendGameSettingsOnServer()
-        {
-            if (_lastGameSettingsSent.SecondsAgoRealTime() < 1) return;
-            _lastGameSettingsSent = GameTime.TotalRealTime;
-            SendSpectatorSettingsToGameClients(p => p.ID != Spectator.UNINITIALIZED_ID);
-            SendGameSettingsToRemote(NetworkEngine.GameClientConnections);
-        }
-
-        private void SendGameSettingsOnClient()
-        {
-            if (_lastGameSettingsSent.SecondsAgoRealTime() < 1) return;
-            _lastGameSettingsSent = GameTime.TotalRealTime;
-            SendSpectatorSettingsToGameServer(p => p.IsLocal && p.ServerRegistration != Spectator.ServerRegistrationType.Requested);
-        }
-
-        private void SendGameSettingsToRemote(IEnumerable<Connection> connections)
-        {
-            var mess = new GameSettingsRequest { ArenaToPlay = SelectedArenaName };
-            foreach (var conn in connections) conn.Send(mess);
-        }
-
-        private void SendSpectatorSettingsToGameServer(Func<Spectator, bool> sendCriteria)
-        {
-            Func<Spectator, SpectatorSettingsRequest> newPlayerSettingsRequest = spec => new SpectatorSettingsRequest
-            {
-                IsRegisteredToServer = spec.ServerRegistration == Spectator.ServerRegistrationType.Yes,
-                IsRequestingSpawn = Logic.IsGameplay,
-                IsGameClientReadyToStartArena = IsReadyToStartArena,
-                SpectatorID = spec.ServerRegistration == Spectator.ServerRegistrationType.Yes ? spec.ID : spec.LocalID,
-                Subclass = SpectatorSettingsRequest.GetSubclassType(spec),
-            };
-            SendSpectatorSettingsToRemote(SerializationModeFlags.ConstantDataFromClient, sendCriteria, newPlayerSettingsRequest, new[] { NetworkEngine.GameServerConnection });
-        }
-
-        private void SendSpectatorSettingsToGameClients(Func<Spectator, bool> sendCriteria)
-        {
-            Func<Spectator, SpectatorSettingsRequest> newPlayerSettingsRequest = spec => new SpectatorSettingsRequest
-            {
-                IsRegisteredToServer = true,
-                SpectatorID = spec.ID,
-                Subclass = SpectatorSettingsRequest.GetSubclassType(spec),
-            };
-            SendSpectatorSettingsToRemote(SerializationModeFlags.ConstantDataFromServer | SerializationModeFlags.VaryingDataFromServer,
-                sendCriteria, newPlayerSettingsRequest, NetworkEngine.GameClientConnections);
-            foreach (var conn in NetworkEngine.GameClientConnections) conn.ConnectionStatus.HasPlayerSettings = true;
-        }
-
-        private void SendSpectatorSettingsToRemote(SerializationModeFlags mode, Func<Spectator, bool> sendCriteria, Func<Spectator, SpectatorSettingsRequest> newSpectatorSettingsRequest, IEnumerable<Connection> connections)
-        {
-            foreach (var spectator in DataEngine.Spectators.Where(sendCriteria))
-            {
-                var mess = newSpectatorSettingsRequest(spectator);
-                mess.Write(spectator, mode);
-                if (spectator.ServerRegistration == Spectator.ServerRegistrationType.No)
-                    spectator.ServerRegistration = Spectator.ServerRegistrationType.Requested;
-                foreach (var conn in connections) conn.Send(mess);
-            }
-        }
-
-        private void SendServerStateToStats()
-        {
-            if (NetworkMode != Core.NetworkMode.Server || Stats.BasicInfoSent || DataEngine.Arena == null) return;
-            Stats.Send(new { Server = Settings.Net.GameServerName, PID = GameServerGUID });
-            Stats.Send(new
-            {
-                Arena = new { Name = DataEngine.Arena.Info.Name.Value, Size = DataEngine.Arena.Info.Dimensions },
-                Players = DataEngine.Spectators.Select(Stats.GetStatsObject),
-            });
-            Stats.BasicInfoSent = true;
-        }
-    }
-}
+﻿using System;
+using System.Collections.Generic;
+using System.Linq;
+using Microsoft.Xna.Framework.Input;
+using AW2.Core.GameComponents;
+using AW2.Core.OverlayComponents;
+using AW2.Game;
+using AW2.Game.Collisions;
+using AW2.Game.GobUtils;
+using AW2.Graphics;
+using AW2.Helpers;
+using AW2.Helpers.Serialization;
+using AW2.Menu;
+using AW2.Net;
+using AW2.Net.Connections;
+using AW2.Net.ManagementMessages;
+using AW2.Net.MessageHandling;
+using AW2.Net.Messages;
+using AW2.UI;
+
+namespace AW2.Core
+{
+    [System.Diagnostics.DebuggerDisplay("AssaultWing {Logic}")]
+    public class AssaultWing : AssaultWingCore
+    {
+        private TimeSpan _lastGameSettingsSent;
+        private TimeSpan _lastFrameNumberSynchronization;
+        private byte _nextArenaID;
+        private GobDeletionMessage _pendingGobDeletionMessage;
+        private List<Tuple<GobCreationMessage, int>> _gobCreationMessages = new List<Tuple<GobCreationMessage, int>>();
+        private List<CollisionEvent> _collisionEventsToRemote;
+        private byte[] _debugBuffer = new byte[65536]; // DEBUG: catch a rare crash that seems to happen only when serializing walls.
+
+        // Debug keys, used only #if DEBUG
+        private Control _frameStepControl;
+        private Control _frameRunControl;
+        private bool _frameStep;
+
+        /// <summary>
+        /// The AssaultWing instance. Avoid using this remnant of the old times.
+        /// </summary>
+        public static new AssaultWing Instance { get { return (AssaultWing)AssaultWingCore.Instance; } }
+        public bool IsClientAllowedToStartArena { get; set; }
+        public Control ChatStartControl { get; set; }
+
+        public string SelectedArenaName { get; set; }
+        private ProgramLogic Logic { get; set; }
+        public UIEngineImpl UIEngine { get { return (UIEngineImpl)Components.First(c => c is UIEngineImpl); } }
+        public NetworkEngine NetworkEngine { get; private set; }
+        public MessageHandlers MessageHandlers { get; private set; }
+        public WebData WebData { get; private set; }
+        public List<Tuple<Control, Action>> CustomControls { get; private set; }
+        public BackgroundTask ArenaLoadTask { get; private set; }
+        public bool IsReadyToStartArena { get; set; }
+        public override bool IsShipControlsEnabled { get { return Logic.IsGameplay; } }
+        public Guid GameServerGUID { get; private set; }
+
+        /// <summary>
+        /// Errors that occurred when establishing or maintaining a network game instance.
+        /// These errors are eventually reported to the user and game state is reset out of networking.
+        /// </summary>
+        public Queue<string> NetworkingErrors { get; private set; }
+
+        public AssaultWing(GraphicsDeviceService graphicsDeviceService, CommandLineOptions args)
+            : base(graphicsDeviceService, args)
+        {
+            CustomControls = new List<Tuple<Control, Action>>();
+            MessageHandlers = new Net.MessageHandling.MessageHandlers(this);
+            if (CommandLineOptions.DedicatedServer)
+                Logic = new DedicatedServerLogic(this);
+            else if (CommandLineOptions.QuickStart != null)
+                Logic = new QuickStartLogic(this, CommandLineOptions.QuickStart);
+            else
+                Logic = new UserControlledLogic(this);
+            ArenaLoadTask = new BackgroundTask();
+            NetworkingErrors = new Queue<string>();
+
+            NetworkEngine = new NetworkEngine(this, 30);
+            WebData = new WebData(this, 21);
+            Components.Add(NetworkEngine);
+            Components.Add(WebData);
+            ChatStartControl = Settings.Controls.Chat.GetControl();
+            _frameStepControl = new KeyboardKey(Keys.F8);
+            _frameRunControl = new KeyboardKey(Keys.F7);
+            _frameStep = false;
+            DataEngine.SpectatorAdded += SpectatorAddedHandler;
+            DataEngine.SpectatorRemoved += SpectatorRemovedHandler;
+            NetworkEngine.Enabled = true;
+            AW2.Graphics.PlayerViewport.CustomOverlayCreators.Add(viewport => new SystemStatusOverlay(viewport));
+
+            // Replace the dummy StatsBase by a proper StatsSender.
+            Components.Remove(comp => comp is StatsBase);
+            Stats = new StatsSender(this, 7);
+            Components.Add(Stats);
+            Stats.Enabled = true;
+        }
+
+        protected override void UpdateImpl()
+        {
+            HandleGobCreationMessages();
+            base.UpdateImpl();
+            SendServerStateToStats();
+            Logic.Update();
+            UpdateCustomControls();
+            UpdateDebugKeys();
+        }
+
+        /// <summary>
+        /// Opens a URL (usually in the default web browser). Exceptions are caught and the user is notified.
+        /// </summary>
+        public void OpenURL(string url)
+        {
+            try
+            {
+                System.Diagnostics.Process.Start(url);
+            }
+            catch (Exception)
+            {
+                ShowInfoDialog("Couldn't open browser.\nPlease open this URL manually:\n" + url);
+            }
+        }
+
+        // TODO !!! Inline >>>
+        public void ShowDialog(OverlayDialogData dialogData) { Logic.ShowDialog(dialogData); }
+        public void ShowCustomDialog(string text, string groupName, params TriggeredCallback[] actions) { Logic.ShowCustomDialog(text, groupName, actions); }
+        public void ShowInfoDialog(string text, string groupName = null) { Logic.ShowInfoDialog(text, groupName); }
+        public void HideDialog(string groupName = null) { Logic.HideDialog(groupName); }
+        // TODO !!! Inline <<<
+
+        public void ShowConnectingToGameServerDialog(string shortServerName)
+        {
+            Logic.ShowCustomDialog(string.Format("Connecting to {0}...\nPress Esc to cancel.", shortServerName), "Connecting to server",
+                new TriggeredCallback(TriggeredCallback.CANCEL_CONTROL, CutNetworkConnections));
+        }
+
+        [Obsolete("Move to Logic")]
+        public void ShowMainMenuAndResetGameplay()
+        {
+            Logic.ShowMainMenuAndResetGameplay();
+        }
+
+        /// <summary>
+        /// Called after all components are initialized but before the first update in the game loop. 
+        /// </summary>
+        public override void BeginRun()
+        {
+            Log.Write("Assault Wing begins to run");
+            Spectator.CreateStatsData = spectator => new SpectatorStats(spectator);
+            var arenas = DataEngine.GetTypeTemplates<Arena>();
+            if (!arenas.Any()) throw new ApplicationException("No arenas found");
+            SelectedArenaName = arenas.First().Info.Name;
+            DataEngine.GameplayMode = new GameplayMode();
+            DataEngine.GameplayMode.ShipTypes = new[] { "Windlord", "Bugger", "Plissken" };
+            DataEngine.GameplayMode.ExtraDeviceTypes = new[] { "blink", "repulsor", "catmoflage", "shield" };
+            DataEngine.GameplayMode.Weapon2Types = new[] { "bazooka", "rockets", "hovermine", "fusion cone" };
+            if (CommandLineOptions.DedicatedServer)
+                WebData.Feed("1D");
+            else if (CommandLineOptions.QuickStart != null)
+            {
+                WebData.Feed("1Q");
+            }
+            else
+            {
+                WebData.Feed("1");
+            }
+            Logic.Initialize();
+            base.BeginRun();
+        }
+
+        public override void EndRun()
+        {
+            Logic.EndRun();
+            base.EndRun();
+        }
+
+        public void PrepareArena(string arenaName, byte arenaIDOnClient, int wallCount)
+        {
+            SelectedArenaName = arenaName;
+            Logic.ShowEquipMenu();
+            LoadSelectedArena(arenaIDOnClient);
+            Logic.PrepareArena(wallCount);
+        }
+
+        /// <summary>
+        /// Prepares a new play session to start from the arena called <see cref="SelectedArenaName"/>.
+        /// Call <see cref="StartArena"/> after this method returns to start playing the arena.
+        /// This method usually takes a long time to run. It's therefore a good
+        /// idea to make it run in a background thread.
+        /// </summary>
+        public void LoadSelectedArena(byte? arenaIDOnClient = null)
+        {
+            var arenaTemplate = (Arena)DataEngine.GetTypeTemplate((CanonicalString)SelectedArenaName);
+            // Note: Must create a new Arena instance and not use the existing template
+            // because playing an arena will modify it.
+            var arena = Arena.FromFile(this, arenaTemplate.Info.FileName);
+            arena.ID = arenaIDOnClient.HasValue ? arenaIDOnClient.Value : _nextArenaID++;
+            arena.Bin.Load(System.IO.Path.Combine(Paths.ARENAS, arena.BinFilename));
+            arena.IsForPlaying = true;
+            DataEngine.Arena = arena;
+        }
+
+        public void StartArenaBase() // TODO !!! Figure out a better name.
+        {
+            base.StartArena();
+            _collisionEventsToRemote = new List<CollisionEvent>();
+            PostFrameLogicEngine.DoEveryFrame += AfterEveryFrame;
+        }
+
+        public override void StartArena()
+        {
+            Stats.BasicInfoSent = false;
+            WebData.Feed("2" + (int)NetworkMode);
+            if (NetworkMode == NetworkMode.Server)
+            {
+                MessageHandlers.ActivateHandlers(MessageHandlers.GetServerGameplayHandlers());
+                _pendingGobDeletionMessage = new GobDeletionMessage();
+                DataEngine.Arena.GobRemoved += GobRemovedFromArenaHandler;
+            }
+            Logic.StartArena();
+        }
+
+        public override void RefreshGameSettings()
+        {
+            base.RefreshGameSettings();
+            WebData.LoginPilots();
+        }
+
+        public void InitializePlayers(int count)
+        {
+            Settings.Players.Validate(this);
+            var players = new[]
+            {
+                new Player(this, Settings.Players.Player1.Name,
+                    (CanonicalString)Settings.Players.Player1.ShipName,
+                    (CanonicalString)Settings.Players.Player1.Weapon2Name,
+                    (CanonicalString)Settings.Players.Player1.ExtraDeviceName,
+                    PlayerControls.FromSettings(Settings.Controls.Player1)),
+                new Player(this, Settings.Players.Player2.Name,
+                    (CanonicalString)Settings.Players.Player2.ShipName,
+                    (CanonicalString)Settings.Players.Player2.Weapon2Name,
+                    (CanonicalString)Settings.Players.Player2.ExtraDeviceName,
+                    PlayerControls.FromSettings(Settings.Controls.Player2))
+            };
+            DataEngine.Spectators.Clear();
+            foreach (var plr in players.Take(count)) DataEngine.Spectators.Add(plr);
+        }
+
+        /// <summary>
+        /// Turns this game instance into a game server to whom other game instances
+        /// can connect as game clients. Returns null on success, short error description on failure.
+        /// </summary>
+        public string StartServer()
+        {
+            if (NetworkMode != NetworkMode.Standalone)
+                throw new InvalidOperationException("Cannot start server while in mode " + NetworkMode);
+            NetworkMode = NetworkMode.Server;
+            RefreshGameSettings();
+            GameServerGUID = Guid.NewGuid();
+            try
+            {
+                // TODO: Allow rejoin even if there are no free slots.
+                NetworkEngine.StartServer(result => MessageHandlers.IncomingConnectionHandlerOnServer(result,
+                    allowNewConnection: () => DataEngine.Players.Count() < Settings.Net.GameServerMaxPlayers));
+                MessageHandlers.ActivateHandlers(MessageHandlers.GetServerMenuHandlers());
+                return null;
+            }
+            catch (Exception e)
+            {
+                Log.Write("Could not start server: " + e);
+                NetworkMode = NetworkMode.Standalone;
+                var socketException = e as System.Net.Sockets.SocketException;
+                if (socketException != null) return socketException.SocketErrorCode.ToString(); // TODO !!! Line wrapping and: return socketException.Message;
+                return e.GetType().Name;
+            }
+        }
+
+        public void StopServer()
+        {
+            GameServerGUID = Guid.Empty;
+            Logic.StopServer();
+        }
+
+        /// <summary>
+        /// Turns this game instance into a game client by connecting to a game server.
+        /// </summary>
+        public void StartClient(AWEndPoint[] serverEndPoints)
+        {
+            if (NetworkMode != NetworkMode.Standalone)
+                throw new InvalidOperationException("Cannot start client while in mode " + NetworkMode);
+            NetworkMode = NetworkMode.Client;
+            RefreshGameSettings();
+            IsClientAllowedToStartArena = false;
+            try
+            {
+                NetworkEngine.StartClient(this, serverEndPoints, ConnectionResultOnClientCallback);
+                foreach (var spectator in DataEngine.Spectators) spectator.ResetForClient();
+            }
+            catch (System.Net.Sockets.SocketException e)
+            {
+                Log.Write("Could not start client: " + e.Message);
+                StopClient(null);
+            }
+        }
+
+        public void StopClient(string errorOrNull)
+        {
+            Logic.StopClient(errorOrNull);
+        }
+
+        public void CutNetworkConnections()
+        {
+            switch (NetworkMode)
+            {
+                case NetworkMode.Client: StopClient(null); break;
+                case NetworkMode.Server: StopServer(); break;
+                case NetworkMode.Standalone: break;
+                default: throw new ApplicationException("Unexpected NetworkMode: " + NetworkMode);
+            }
+        }
+
+        public void SendMessageToAllPlayers(string text, Player from)
+        {
+            var messageContent = text.Trim();
+            if (messageContent == "") return;
+            var preText = from.Name + ">";
+            var textColor = from.Color;
+            var message = new PlayerMessage(preText, messageContent, textColor);
+            switch (NetworkMode)
+            {
+                case NetworkMode.Server:
+                    foreach (var plr in DataEngine.Players) plr.Messages.Add(message);
+                    break;
+                case NetworkMode.Client:
+                    foreach (var plr in DataEngine.Players.Where(plr => plr.IsLocal)) plr.Messages.Add(message);
+                    NetworkEngine.GameServerConnection.Send(new PlayerMessageMessage
+                    {
+                        PlayerID = -1,
+                        Message = message,
+                    });
+                    break;
+                default: throw new InvalidOperationException("Text messages not supported in mode " + NetworkMode);
+            }
+        }
+
+        public void GobCreationMessageReceived(GobCreationMessage message, int framesAgo)
+        {
+            lock (_gobCreationMessages) _gobCreationMessages.Add(Tuple.Create(message, framesAgo));
+        }
+
+        private void HandleGobCreationMessages()
+        {
+            List<Tuple<GobCreationMessage, int>> messages;
+            lock (_gobCreationMessages)
+            {
+                messages = _gobCreationMessages;
+                _gobCreationMessages = new List<Tuple<GobCreationMessage, int>>();
+            }
+            foreach (var messageAndFramesAgo in messages)
+                HandleGobCreationMessage(messageAndFramesAgo.Item1, messageAndFramesAgo.Item2);
+        }
+
+        private void HandleGobCreationMessage(GobCreationMessage message, int framesAgo)
+        {
+            if (message.ArenaID != DataEngine.Arena.ID) return;
+            message.ReadGobs(framesAgo,
+                (typeName, layerIndex) =>
+                {
+                    if (layerIndex < 0 || layerIndex >= DataEngine.Arena.Layers.Count) return null;
+                    var gob = (Gob)Clonable.Instantiate(typeName);
+                    gob.Game = this;
+                    gob.Layer = DataEngine.Arena.Layers[layerIndex];
+                    return gob;
+                },
+                DataEngine.Arena.Gobs.Add);
+        }
+
+        protected override string GetStatusText()
+        {
+            string myStatusText = "";
+            if (NetworkMode == NetworkMode.Client && NetworkEngine.IsConnectedToGameServer)
+                myStatusText = string.Format(" [{0} ms lag]",
+                    (int)NetworkEngine.ServerPingTime.TotalMilliseconds);
+            if (NetworkMode == NetworkMode.Server)
+                myStatusText = string.Join(" ", NetworkEngine.GameClientConnections
+                    .Select(conn => string.Format(" [#{0}: {1} ms lag]", conn.ID, (int)conn.PingInfo.PingTime.TotalMilliseconds)
+                    ).ToArray());
+            return base.GetStatusText() + myStatusText;
+        }
+
+        protected override void FinishArenaImpl()
+        {
+            IsClientAllowedToStartArena = false;
+            MessageHandlers.DeactivateHandlers(MessageHandlers.GetClientGameplayHandlers());
+            MessageHandlers.DeactivateHandlers(MessageHandlers.GetServerGameplayHandlers());
+            var standings = DataEngine.GameplayMode.GetStandings(DataEngine.Spectators).ToArray(); // ToArray takes a copy
+            Stats.Send(new { ArenaFinished = standings.Select(st => new { st.Name, ((SpectatorStats)st.StatsData).LoginToken, st.Score, st.Kills, st.Deaths }).ToArray() });
+            foreach (var spec in DataEngine.Spectators) if (spec.IsLocal) WebData.UpdatePilotRanking(spec);
+            Logic.FinishArena();
+#if NETWORK_PROFILING
+            ProfilingNetworkBinaryWriter.DumpStats();
+#endif
+        }
+
+        public void ApplyInGameGraphicsSettings()
+        {
+            if (Window == null) return;
+            if (Settings.Graphics.IsVerticalSynced)
+                Window.Impl.EnableVerticalSync();
+            else
+                Window.Impl.DisableVerticalSync();
+            if (Settings.Graphics.InGameFullscreen)
+                Window.Impl.SetFullScreen(Settings.Graphics.FullscreenWidth, Settings.Graphics.FullscreenHeight);
+            else
+                Window.Impl.SetWindowed();
+        }
+
+        private void UpdateCustomControls()
+        {
+            foreach (var controlAction in CustomControls)
+                if (controlAction.Item1.Pulse) controlAction.Item2();
+        }
+
+        [System.Diagnostics.Conditional("DEBUG")]
+        private void UpdateDebugKeys()
+        {
+            // Frame stepping (for debugging)
+            if (_frameRunControl.Pulse)
+            {
+                LogicEngine.Enabled = PreFrameLogicEngine.Enabled = PostFrameLogicEngine.Enabled = true;
+                _frameStep = false;
+            }
+            if (_frameStep)
+            {
+                if (_frameStepControl.Pulse)
+                    LogicEngine.Enabled = PreFrameLogicEngine.Enabled = PostFrameLogicEngine.Enabled = true;
+                else
+                    LogicEngine.Enabled = PreFrameLogicEngine.Enabled = PostFrameLogicEngine.Enabled = false;
+            }
+            else if (_frameStepControl.Pulse)
+            {
+                LogicEngine.Enabled = PreFrameLogicEngine.Enabled = PostFrameLogicEngine.Enabled = false;
+                _frameStep = true;
+            }
+        }
+
+        private void SynchronizeFrameNumber()
+        {
+            if (NetworkMode != NetworkMode.Client) return;
+            if (!NetworkEngine.IsConnectedToGameServer) return;
+            if (_lastFrameNumberSynchronization + TimeSpan.FromSeconds(1) > GameTime.TotalRealTime) return;
+            _lastFrameNumberSynchronization = GameTime.TotalRealTime;
+            var remoteFrameNumberOffset = NetworkEngine.GameServerConnection.PingInfo.RemoteFrameNumberOffset;
+            DataEngine.Arena.FrameNumber -= remoteFrameNumberOffset;
+            NetworkEngine.GameServerConnection.PingInfo.AdjustRemoteFrameNumberOffset(remoteFrameNumberOffset);
+        }
+
+        private void GobRemovedFromArenaHandler(Gob gob)
+        {
+            if (!gob.IsRelevant) return;
+            _pendingGobDeletionMessage.GobIDs.Add(gob.ID);
+        }
+
+        private void SpectatorAddedHandler(Spectator spectator)
+        {
+            if (NetworkMode == NetworkMode.Server) UpdateGameServerInfoToManagementServer();
+            spectator.ArenaStatistics.Rating = () => spectator.GetStats().Rating;
+            spectator.ResetForArena();
+            if (NetworkMode != NetworkMode.Server || spectator.IsLocal) return;
+            var player = spectator as Player;
+            if (player == null) return;
+            player.IsAllowedToCreateShip = () => player.IsRemote && NetworkEngine.GetGameClientConnection(player.ConnectionID).ConnectionStatus.IsRequestingSpawn;
+            player.Messages.NewChatMessage += mess => SendPlayerMessageToRemoteSpectator(mess, player);
+            player.Messages.NewCombatLogMessage += mess => SendPlayerMessageToRemoteSpectator(mess, player);
+        }
+
+        private void SendPlayerMessageToRemoteSpectator(PlayerMessage message, Player player)
+        {
+            if (!player.IsRemote) return;
+            try
+            {
+                var messageMessage = new PlayerMessageMessage { PlayerID = player.ID, Message = message };
+                NetworkEngine.GetGameClientConnection(player.ConnectionID).Send(messageMessage);
+            }
+            catch (InvalidOperationException)
+            {
+                // The connection of the player doesn't exist any more. Just don't send the message then.
+            }
+        }
+
+        private void SpectatorRemovedHandler(Spectator spectator)
+        {
+            if (NetworkMode != NetworkMode.Server) return;
+            Stats.Send(new { RemovePlayer = spectator.GetStats().LoginToken, Name = spectator.Name });
+            UpdateGameServerInfoToManagementServer();
+            NetworkEngine.SendToGameClients(new PlayerDeletionMessage { PlayerID = spectator.ID });
+        }
+
+        private void ConnectionResultOnClientCallback(Result<Connection> result)
+        {
+            Logic.HideDialog("Connecting to server");
+            if (NetworkEngine.IsConnectedToGameServer)
+            {
+                // Silently ignore extra server connection attempts.
+                if (result.Successful) result.Value.Dispose();
+                return;
+            }
+
+            if (!result.Successful)
+            {
+                Log.Write("Failed to connect to server: " + result.Error);
+                StopClient("Failed to connect to server.");
+            }
+            else
+            {
+                MessageHandlers.DeactivateHandlers(MessageHandlers.GetStandaloneMenuHandlers(null));
+                NetworkEngine.GameServerConnection = result.Value;
+                MessageHandlers.ActivateHandlers(MessageHandlers.GetClientMenuHandlers());
+                var joinRequest = new GameServerHandshakeRequestTCP
+                {
+                    CanonicalStrings = CanonicalString.CanonicalForms,
+                    GameClientKey = NetworkEngine.GetAssaultWingInstanceKey(),
+                };
+                NetworkEngine.GameServerConnection.Send(joinRequest);
+            }
+        }
+
+        public void UpdateGameServerInfoToManagementServer()
+        {
+            var managementMessage = new UpdateGameServerMessage { CurrentClients = DataEngine.Players.Count() };
+            NetworkEngine.ManagementServerConnection.Send(managementMessage);
+        }
+
+        private void AfterEveryFrame()
+        {
+            if (NetworkMode == NetworkMode.Server) _collisionEventsToRemote.AddRange(
+                DataEngine.Arena.GetCollisionEvents().Where(e => e.IrreversibleSideEffectsPerformed));
+#if NETWORK_PROFILING
+            if (DataEngine.Arena.FrameNumber == 1) ProfilingNetworkBinaryWriter.Reset();
+            using (new NetworkProfilingScope(string.Format("Frame {0:0000}", DataEngine.Arena.FrameNumber)))
+#endif
+            {
+                SendMessagesOnServer();
+                SendMessagesOnClient();
+            }
+            SynchronizeFrameNumber();
+        }
+
+        private void SendMessagesOnServer()
+        {
+            if (NetworkMode != NetworkMode.Server) return;
+            SendGobCreationMessageOnServer();
+            SendGameSettingsOnServer();
+            SendGobUpdatesToRemote(DataEngine.Arena.GobsInRelevantLayers, SerializationModeFlags.VaryingDataFromServer, NetworkEngine.GameClientConnections);
+            SendPlayerUpdatesOnServer();
+            SendGobDeletionsOnServer();
+            SendArenaStatisticsOnServer();
+        }
+
+        private void SendMessagesOnClient()
+        {
+            if (NetworkMode != NetworkMode.Client || !NetworkEngine.IsConnectedToGameServer) return;
+            SendGameSettingsOnClient();
+            SendGobUpdatesToRemote(DataEngine.Minions.Where(gob => gob.Owner != null && gob.Owner.IsLocal),
+                SerializationModeFlags.VaryingDataFromClient, new[] { NetworkEngine.GameServerConnection });
+            SendPlayerUpdatesOnClient();
+        }
+
+        private void SendArenaStatisticsOnServer()
+        {
+            if (!DataEngine.NextArenaStatisticsToClients.HasValue) return;
+            if (DataEngine.NextArenaStatisticsToClients.Value > GameTime.TotalRealTime) return;
+            DataEngine.CheckArenaStatisticsToClients();
+            var message = new ArenaStatisticsMessage();
+            foreach (var spec in DataEngine.Spectators) message.AddSpectatorStatistics(spec.ID, spec.ArenaStatistics);
+            NetworkEngine.SendToGameClients(message);
+        }
+
+        private void SendGobDeletionsOnServer()
+        {
+            if ((DataEngine.ArenaFrameCount % 3) != 0) return;
+            if (!_pendingGobDeletionMessage.GobIDs.Any()) return;
+            NetworkEngine.SendToGameClients(_pendingGobDeletionMessage);
+            _pendingGobDeletionMessage = new GobDeletionMessage();
+        }
+
+        private void SendPlayerUpdatesOnServer()
+        {
+            foreach (var spectator in DataEngine.Spectators)
+            {
+                if (spectator.ClientUpdateRequest == Spectator.ClientUpdateType.None) continue;
+                var plrMessage = new SpectatorUpdateMessage();
+                plrMessage.SpectatorID = spectator.ID;
+                plrMessage.Write(spectator, SerializationModeFlags.VaryingDataFromServer);
+                if (spectator.ClientUpdateRequest.HasFlag(Player.ClientUpdateType.ToEveryone))
+                    NetworkEngine.SendToGameClients(plrMessage);
+                else if (spectator.ClientUpdateRequest.HasFlag(Player.ClientUpdateType.ToOwnerOnly) && spectator.IsRemote)
+                    NetworkEngine.GetGameClientConnection(spectator.ConnectionID).Send(plrMessage);
+                spectator.ClientUpdateRequest = Spectator.ClientUpdateType.None;
+            }
+        }
+
+        private void SendPlayerUpdatesOnClient()
+        {
+            if (!IsShipControlsEnabled) return;
+            foreach (var player in DataEngine.Players.Where(plr => plr.IsLocal && plr.ID != Spectator.UNINITIALIZED_ID))
+            {
+                var message = new PlayerControlsMessage();
+                message.PlayerID = player.ID;
+                foreach (PlayerControlType controlType in Enum.GetValues(typeof(PlayerControlType)))
+                    message.SetControlState(controlType, player.Controls[controlType].State);
+                NetworkEngine.GameServerConnection.Send(message);
+            }
+        }
+
+        private void SendGobCreationMessageOnServer()
+        {
+            if (ArenaLoadTask.TaskRunning) return; // wait for arena load completion
+            if (DataEngine.Arena == null) return; // happens if gobs are created on the frame the arena ends
+            foreach (var conn in NetworkEngine.GameClientConnections)
+            {
+                var gobsToSend = DataEngine.Arena.GobsInRelevantLayers.Where(gob => gob.IsRelevant && !gob.ClientStatus[1 << conn.ID]);
+                if (!gobsToSend.Any()) continue;
+                var message = new GobCreationMessage { ArenaID = DataEngine.Arena.ID };
+                foreach (var gob in gobsToSend.Take(10)) // Avoid sending lots of gobs in one frame.
+                {
+                    message.AddGob(gob);
+                    gob.ClientStatus[1 << conn.ID] = true;
+                }
+                conn.Send(message);
+            }
+        }
+
+        private void SendGobUpdatesToRemote(IEnumerable<Gob> gobs, SerializationModeFlags serializationMode, IEnumerable<Connection> connections)
+        {
+            if (serializationMode.HasFlag(SerializationModeFlags.VaryingDataFromServer) && (DataEngine.ArenaFrameCount % 3) != 0) return;
+            var now = DataEngine.ArenaTotalTime;
+            var gobMessage = new GobUpdateMessage();
+            var debugMessage = gobs.OfType<AW2.Game.Gobs.Wall>().Any(wall => wall.ForcedNetworkUpdate)
+                ? new System.Text.StringBuilder("Gob update ")
+                : null; // DEBUG: catch a rare crash that seems to happen only when serializing walls.
+            foreach (var gob in gobs)
+            {
+                if (!gob.ForcedNetworkUpdate)
+                {
+                    if (!gob.IsRelevant) continue;
+                    if (gob.MoveType == MoveType.Static) continue;
+                    if (gob.NetworkUpdatePeriod == TimeSpan.Zero) continue;
+                    if (gob.LastNetworkUpdate + gob.NetworkUpdatePeriod > now) continue;
+                }
+                gob.ForcedNetworkUpdate = false;
+                gob.LastNetworkUpdate = now;
+                gobMessage.AddGob(gob.ID, gob, serializationMode);
+                if (debugMessage != null) debugMessage.AppendFormat("{0} [{1}], ", gob.GetType().Name, gob.TypeName); // DEBUG: catch a rare crash that seems to happen only when serializing walls.
+            }
+            gobMessage.SetCollisionEvents(_collisionEventsToRemote, serializationMode);
+            _collisionEventsToRemote = new List<CollisionEvent>();
+            foreach (var conn in connections) conn.Send(gobMessage);
+
+            if (Settings.Net.HeavyDebugLog && connections.Any() && debugMessage != null) // DEBUG: catch a rare crash that seems to happen only when serializing walls.
+            {
+                var writer = new NetworkBinaryWriter(new System.IO.MemoryStream(_debugBuffer));
+                gobMessage.Serialize(writer);
+                debugMessage.Append(MiscHelper.BytesToString(new ArraySegment<byte>(_debugBuffer, 0, (int)writer.GetBaseStream().Position)));
+                Log.Write(debugMessage.ToString());
+            }
+        }
+
+        private void SendGameSettingsOnServer()
+        {
+            if (_lastGameSettingsSent.SecondsAgoRealTime() < 1) return;
+            _lastGameSettingsSent = GameTime.TotalRealTime;
+            SendSpectatorSettingsToGameClients(p => p.ID != Spectator.UNINITIALIZED_ID);
+            SendGameSettingsToRemote(NetworkEngine.GameClientConnections);
+        }
+
+        private void SendGameSettingsOnClient()
+        {
+            if (_lastGameSettingsSent.SecondsAgoRealTime() < 1) return;
+            _lastGameSettingsSent = GameTime.TotalRealTime;
+            SendSpectatorSettingsToGameServer(p => p.IsLocal && p.ServerRegistration != Spectator.ServerRegistrationType.Requested);
+        }
+
+        private void SendGameSettingsToRemote(IEnumerable<Connection> connections)
+        {
+            var mess = new GameSettingsRequest { ArenaToPlay = SelectedArenaName };
+            foreach (var conn in connections) conn.Send(mess);
+        }
+
+        private void SendSpectatorSettingsToGameServer(Func<Spectator, bool> sendCriteria)
+        {
+            Func<Spectator, SpectatorSettingsRequest> newPlayerSettingsRequest = spec => new SpectatorSettingsRequest
+            {
+                IsRegisteredToServer = spec.ServerRegistration == Spectator.ServerRegistrationType.Yes,
+                IsRequestingSpawn = Logic.IsGameplay,
+                IsGameClientReadyToStartArena = IsReadyToStartArena,
+                SpectatorID = spec.ServerRegistration == Spectator.ServerRegistrationType.Yes ? spec.ID : spec.LocalID,
+                Subclass = SpectatorSettingsRequest.GetSubclassType(spec),
+            };
+            SendSpectatorSettingsToRemote(SerializationModeFlags.ConstantDataFromClient, sendCriteria, newPlayerSettingsRequest, new[] { NetworkEngine.GameServerConnection });
+        }
+
+        private void SendSpectatorSettingsToGameClients(Func<Spectator, bool> sendCriteria)
+        {
+            Func<Spectator, SpectatorSettingsRequest> newPlayerSettingsRequest = spec => new SpectatorSettingsRequest
+            {
+                IsRegisteredToServer = true,
+                SpectatorID = spec.ID,
+                Subclass = SpectatorSettingsRequest.GetSubclassType(spec),
+            };
+            SendSpectatorSettingsToRemote(SerializationModeFlags.ConstantDataFromServer | SerializationModeFlags.VaryingDataFromServer,
+                sendCriteria, newPlayerSettingsRequest, NetworkEngine.GameClientConnections);
+            foreach (var conn in NetworkEngine.GameClientConnections) conn.ConnectionStatus.HasPlayerSettings = true;
+        }
+
+        private void SendSpectatorSettingsToRemote(SerializationModeFlags mode, Func<Spectator, bool> sendCriteria, Func<Spectator, SpectatorSettingsRequest> newSpectatorSettingsRequest, IEnumerable<Connection> connections)
+        {
+            foreach (var spectator in DataEngine.Spectators.Where(sendCriteria))
+            {
+                var mess = newSpectatorSettingsRequest(spectator);
+                mess.Write(spectator, mode);
+                if (spectator.ServerRegistration == Spectator.ServerRegistrationType.No)
+                    spectator.ServerRegistration = Spectator.ServerRegistrationType.Requested;
+                foreach (var conn in connections) conn.Send(mess);
+            }
+        }
+
+        private void SendServerStateToStats()
+        {
+            if (NetworkMode != Core.NetworkMode.Server || Stats.BasicInfoSent || DataEngine.Arena == null) return;
+            Stats.Send(new { Server = Settings.Net.GameServerName, PID = GameServerGUID });
+            Stats.Send(new
+            {
+                Arena = new { Name = DataEngine.Arena.Info.Name.Value, Size = DataEngine.Arena.Info.Dimensions },
+                Players = DataEngine.Spectators.Select(Stats.GetStatsObject),
+            });
+            Stats.BasicInfoSent = true;
+        }
+    }
+}