--- conflicted
+++ resolved
@@ -1,441 +1,424 @@
-﻿using System;
-using System.Collections.Generic;
-using System.Linq;
-using System.Net;
-using Microsoft.Xna.Framework;
-using AW2.Core;
-using AW2.Game;
-using AW2.Helpers;
-using AW2.Helpers.Serialization;
-using AW2.Net.Connections;
-using AW2.Net.ManagementMessages;
-using AW2.Net.Messages;
-using AW2.UI;
-
-namespace AW2.Net.MessageHandling
-{
-    public class MessageHandlers
-    {
-        public event Action<string> GameServerConnectionClosing; // parameter is info
-
-        private AssaultWing Game { get; set; }
-
-        public MessageHandlers(AssaultWing game)
-        {
-            Game = game;
-        }
-
-        public void ActivateHandlers(IEnumerable<MessageHandlerBase> handlers)
-        {
-            Game.NetworkEngine.MessageHandlers.AddRange(handlers);
-        }
-
-        public void DeactivateHandlers(IEnumerable<MessageHandlerBase> handlers)
-        {
-            var handlerTypesToRemove = handlers.Select(handler => handler.GetType());
-            foreach (var handler in Game.NetworkEngine.MessageHandlers)
-                if (handlerTypesToRemove.Contains(handler.GetType())) handler.Dispose();
-        }
-
-        public IEnumerable<MessageHandlerBase> GetStandaloneMenuHandlers(Action<GameServerListReply> handleGameServerListReply)
-        {
-            yield return new MessageHandler<GameServerListReply>(MessageHandlerBase.SourceType.Management, handleGameServerListReply);
-            yield return new MessageHandler<JoinGameServerReply>(MessageHandlerBase.SourceType.Management, HandleJoinGameServerReply);
-
-            // These messages only game servers receive
-            yield return new MessageHandler<PingMessage>(MessageHandlerBase.SourceType.Management, HandlePingMessage);
-        }
-
-        public IEnumerable<MessageHandlerBase> GetClientMenuHandlers()
-        {
-            yield return new MessageHandler<ConnectionClosingMessage>(MessageHandlerBase.SourceType.Server, HandleConnectionClosingMessage);
-            yield return new MessageHandler<StartGameMessage>(MessageHandlerBase.SourceType.Server, HandleStartGameMessage);
-            yield return new MessageHandler<SpectatorSettingsReply>(MessageHandlerBase.SourceType.Server, HandleSpectatorSettingsReply);
-            yield return new MessageHandler<SpectatorSettingsRequest>(MessageHandlerBase.SourceType.Server, HandleSpectatorSettingsRequestOnClient);
-            yield return new MessageHandler<PlayerDeletionMessage>(MessageHandlerBase.SourceType.Server, HandlePlayerDeletionMessage);
-            yield return new MessageHandler<GameSettingsRequest>(MessageHandlerBase.SourceType.Server, HandleGameSettingsRequest);
-            yield return new MessageHandler<PlayerMessageMessage>(MessageHandlerBase.SourceType.Server, HandlePlayerMessageMessageOnClient);
-            yield return new MessageHandler<ArenaFinishMessage>(MessageHandlerBase.SourceType.Server, HandleArenaFinishMessage);
-        }
-
-        public IEnumerable<MessageHandlerBase> GetClientGameplayHandlers()
-        {
-            var networkEngine = Game.NetworkEngine;
-            yield return new MessageHandler<SpectatorUpdateMessage>(MessageHandlerBase.SourceType.Server, HandleSpectatorUpdateMessage);
-            yield return new MessageHandler<PlayerDeletionMessage>(MessageHandlerBase.SourceType.Server, HandlePlayerDeletionMessage);
-            yield return new GameplayMessageHandler<GobCreationMessage>(MessageHandlerBase.SourceType.Server, networkEngine, Game.GobCreationMessageReceived) { OneMessageAtATime = true };
-            yield return new GameplayMessageHandler<GobUpdateMessage>(MessageHandlerBase.SourceType.Server, networkEngine, HandleGobUpdateMessageOnClient);
-            yield return new GameplayMessageHandler<GobDeletionMessage>(MessageHandlerBase.SourceType.Server, networkEngine, HandleGobDeletionMessage);
-            yield return new MessageHandler<ArenaStatisticsMessage>(MessageHandlerBase.SourceType.Server, HandleArenaStatisticsMessage);
-        }
-
-        public IEnumerable<MessageHandlerBase> GetServerMenuHandlers()
-        {
-            yield return new MessageHandler<GameServerHandshakeRequestTCP>(MessageHandlerBase.SourceType.Client, HandleGameServerHandshakeRequestTCP);
-            yield return new MessageHandler<SpectatorSettingsRequest>(MessageHandlerBase.SourceType.Client, HandleSpectatorSettingsRequestOnServer);
-            yield return new MessageHandler<PlayerMessageMessage>(MessageHandlerBase.SourceType.Client, HandlePlayerMessageMessageOnServer);
-        }
-
-        public IEnumerable<MessageHandlerBase> GetServerGameplayHandlers()
-        {
-            var networkEngine = Game.NetworkEngine;
-            yield return new MessageHandler<PlayerControlsMessage>(MessageHandlerBase.SourceType.Client, HandlePlayerControlsMessage);
-            yield return new GameplayMessageHandler<GobUpdateMessage>(MessageHandlerBase.SourceType.Client, networkEngine, HandleGobUpdateMessageOnServer);
-        }
-
-        public void IncomingConnectionHandlerOnServer(Result<AW2.Net.Connections.Connection> result, Func<bool> allowNewConnection)
-        {
-            if (!result.Successful)
-                Log.Write("Some client failed to connect: " + result.Error);
-            else if (allowNewConnection())
-            {
-                Game.NetworkEngine.GameClientConnections.Add((GameClientConnection)result.Value);
-                Log.Write("Server obtained {0} from {1}", result.Value.Name, result.Value.RemoteTCPEndPoint);
-            }
-            else
-            {
-                var mess = new ConnectionClosingMessage { Info = "game server refused joining" };
-                result.Value.Send(mess);
-                Log.Write("Server refused connection from " + result.Value.RemoteTCPEndPoint);
-            }
-        }
-
-        #region Handler implementations
-
-        private void HandleJoinGameServerReply(JoinGameServerReply mess)
-        {
-            if (Game.NetworkMode == NetworkMode.Client) return;
-            if (mess.Success)
-            {
-                Game.SoundEngine.PlaySound("MenuChangeItem");
-                Game.StartClient(mess.GameServerEndPoints);
-            }
-            else
-                Game.NetworkingErrors.Enqueue("Couldn't connect to server:\n" + mess.FailMessage); // TODO: Proper line wrapping in dialogs
-        }
-
-        private void HandlePingMessage(PingMessage mess)
-        {
-            Game.NetworkEngine.ManagementServerConnection.Send(new PongMessage());
-            Game.NetworkEngine.ManagementServerConnection.OnPingReceived();
-        }
-
-        private void HandleSpectatorSettingsRequestOnClient(SpectatorSettingsRequest mess)
-        {
-            var spectatorSerializationMode = SerializationModeFlags.ConstantDataFromServer | SerializationModeFlags.VaryingDataFromServer;
-            var spectator = Game.DataEngine.Spectators.FirstOrDefault(
-                spec => spec.ID == mess.SpectatorID && spec.ServerRegistration != Spectator.ServerRegistrationType.No);
-            if (spectator == null)
-            {
-                var newSpectator = TryCreateAndAddNewSpectator(mess, spectatorSerializationMode);
-                newSpectator.ID = mess.SpectatorID;
-                newSpectator.ServerRegistration = Spectator.ServerRegistrationType.Yes;
-            }
-            else if (spectator.IsRemote)
-            {
-                mess.Read(spectator, spectatorSerializationMode, 0);
-            }
-            else
-            {
-                if (mess.Subclass != SpectatorSettingsRequest.SubclassType.Player) throw new ApplicationException("Unexpected Spectator subclass " + mess.Subclass);
-                // Be careful not to overwrite our most recent name and equipment choices
-                // with something older from the server.
-                // TODO !!! Instead of creating a temp player, serialize only Player.Color when mode is ConstantDataFromServer
-                // and the player lives at a remote client.
-                var tempPlayer = GetTempPlayer();
-                mess.Read(tempPlayer, spectatorSerializationMode, 0);
-                if (spectator is Player) ((Player)spectator).Color = tempPlayer.Color;
-            }
-        }
-
-        private void HandleConnectionClosingMessage(ConnectionClosingMessage mess)
-        {
-            GameServerConnectionClosing(mess.Info);
-        }
-
-        private void HandleStartGameMessage(StartGameMessage mess)
-        {
-            if (Game.DataEngine.Arena != null && Game.DataEngine.Arena.ID == mess.ArenaID) return;
-            Game.DataEngine.ArenaFinishTime = mess.ArenaTimeLeft == TimeSpan.Zero ? TimeSpan.Zero : mess.ArenaTimeLeft + Game.GameTime.TotalRealTime;
-            Game.PrepareArena(mess.ArenaToPlay, mess.ArenaID, mess.WallCount);
-        }
-
-        private void HandleSpectatorSettingsReply(SpectatorSettingsReply mess)
-        {
-            var spectator = Game.DataEngine.Spectators.FirstOrDefault(plr => plr.LocalID == mess.SpectatorLocalID);
-            if (spectator == null) throw new ApplicationException("Cannot find unregistered local spectator with local ID " + mess.SpectatorLocalID);
-<<<<<<< HEAD
-            if (mess.Success)
-            {
-                spectator.ServerRegistration = Spectator.ServerRegistrationType.Yes;
-                spectator.ID = mess.SpectatorID;
-                // If we reconnected, remove the duplicate spectator that was sent by the server earlier.
-                Game.DataEngine.Spectators.Remove(spec => spec.ID == spectator.ID && spec != spectator);
-            }
-            else
-                Game.NetworkingErrors.Enqueue(string.Format("Server refused {0}:\n{1}", spectator.Name, mess.FailMessage)); // TODO: Proper line wrapping in dialogs
-=======
-            spectator.ServerRegistration = Spectator.ServerRegistrationType.Yes;
-            spectator.ID = mess.SpectatorID;
-            // If we reconnected, remove the duplicate spectator that was sent by the server earlier.
-            Game.DataEngine.Spectators.Remove(spec => spec.ID == spectator.ID && spec != spectator);
->>>>>>> 91476f2f
-        }
-
-        private void HandlePlayerDeletionMessage(PlayerDeletionMessage mess)
-        {
-            Game.DataEngine.Spectators.Remove(spec => !spec.IsLocal && spec.ID == mess.PlayerID);
-        }
-
-        private void HandleGameSettingsRequest(GameSettingsRequest mess)
-        {
-            Game.SelectedArenaName = mess.ArenaToPlay;
-        }
-
-        private void HandleArenaFinishMessage(ArenaFinishMessage mess)
-        {
-            Game.FinishArena();
-        }
-
-        private void HandlePlayerControlsMessage(PlayerControlsMessage mess)
-        {
-            var player = Game.DataEngine.Players.FirstOrDefault(plr => plr.ID == mess.PlayerID);
-            if (player == null || player.ConnectionID != mess.ConnectionID)
-            {
-                // A client sent controls for a nonexisting player or a player that
-                // lives on another game instance. We silently ignore the controls.
-                return;
-            }
-            Action<RemoteControl, ControlState> setRemoteControlState =
-                (control, state) => control.SetControlState(state.Force, state.Pulse);
-            foreach (PlayerControlType control in System.Enum.GetValues(typeof(PlayerControlType)))
-                setRemoteControlState((RemoteControl)player.Controls[control], mess.GetControlState(control));
-            var playerPlayer = player as Player;
-            if (playerPlayer != null && playerPlayer.Ship != null && playerPlayer.Ship.LocationPredicter != null)
-                playerPlayer.Ship.LocationPredicter.StoreControlStates(mess.ControlStates, Game.NetworkEngine.GetMessageGameTime(mess));
-        }
-
-        private void HandlePlayerMessageMessageOnServer(PlayerMessageMessage mess)
-        {
-            if (mess.AllPlayers)
-            {
-                var otherPlayers = Game.DataEngine.Players.Where(plr => plr.ConnectionID != mess.ConnectionID);
-                foreach (var player in otherPlayers) player.Messages.Add(mess.Message);
-            }
-            else
-            {
-                var player = Game.DataEngine.Players.FirstOrDefault(plr => plr.ID == mess.PlayerID);
-                if (player != null)
-                {
-                    if (player.IsRemote)
-                        Game.NetworkEngine.GetGameClientConnection(player.ConnectionID).Send(mess);
-                    else
-                        HandlePlayerMessageMessageOnClient(mess);
-                }
-            }
-        }
-
-        private void HandlePlayerMessageMessageOnClient(PlayerMessageMessage mess)
-        {
-            if (mess.AllPlayers) throw new NotImplementedException("Client cannot broadcast player text messages");
-            var player = Game.DataEngine.Players.First(plr => plr.ID == mess.PlayerID);
-            if (player != null) player.Messages.Add(mess.Message);
-        }
-
-        private void HandleSpectatorUpdateMessage(SpectatorUpdateMessage mess)
-        {
-            var framesAgo = Game.NetworkEngine.GetMessageAge(mess);
-            var player = Game.DataEngine.Spectators.FirstOrDefault(plr => plr.ID == mess.SpectatorID);
-            if (player == null) return; // Silently ignoring update for an unknown player
-            mess.Read(player, SerializationModeFlags.VaryingDataFromServer, framesAgo);
-        }
-
-        private void HandleGameServerHandshakeRequestTCP(GameServerHandshakeRequestTCP mess)
-        {
-            var net = Game.NetworkEngine;
-            string clientDiff, serverDiff;
-            int diffIndex;
-            bool differ = MiscHelper.FirstDifference(mess.CanonicalStrings, CanonicalString.CanonicalForms, out clientDiff, out serverDiff, out diffIndex);
-            var connection = net.GetGameClientConnection(mess.ConnectionID);
-            if (differ)
-            {
-                var mismatchInfo = string.Format("First mismatch is index: {0}, client: {1}, server: {2}",
-                    diffIndex, clientDiff ?? "<missing>", serverDiff ?? "<missing>");
-                var extraInfo = diffIndex == 0 ? "" : string.Format(", client previous: {0}, server previous: {1}",
-                    mess.CanonicalStrings[diffIndex - 1], CanonicalString.CanonicalForms[diffIndex - 1]);
-                Log.Write("Client's CanonicalStrings don't match ours. " + mismatchInfo + extraInfo);
-                var reply = new ConnectionClosingMessage { Info = "of version mismatch (canonical strings).\nPlease install the latest version from\nwww.assaultwing.com" };
-                connection.Send(reply);
-                net.DropClient(mess.ConnectionID);
-            }
-            else
-            {
-                connection.ConnectionStatus.ClientKey = mess.GameClientKey;
-                connection.ConnectionStatus.State = ConnectionUtils.GameClientStatus.StateType.Active;
-                // Send dummy UDP packets to probable UDP end points of the client to increase
-                // probability of our NAT forwarding UDP packets from the client to us.
-                var ping = new PingRequestMessage();
-                for (int port = NetworkEngine.UDP_CONNECTION_PORT_FIRST; port <= NetworkEngine.UDP_CONNECTION_PORT_LAST; port++)
-                    net.UDPSocket.Send(ping.Serialize, new IPEndPoint(net.GetConnection(mess.ConnectionID).RemoteTCPEndPoint.Address, port));
-            }
-        }
-
-        private void HandleSpectatorSettingsRequestOnServer(SpectatorSettingsRequest mess)
-        {
-            var clientConn = Game.NetworkEngine.GetGameClientConnection(mess.ConnectionID);
-            if (clientConn.ConnectionStatus.State == ConnectionUtils.GameClientStatus.StateType.Dropped) return;
-            clientConn.ConnectionStatus.IsRequestingSpawn = mess.IsRequestingSpawn;
-            clientConn.ConnectionStatus.IsReadyToStartArena = mess.IsGameClientReadyToStartArena;
-            if (!mess.IsRegisteredToServer)
-            {
-                var newSpectator = TryCreateAndAddNewSpectator(mess, SerializationModeFlags.ConstantDataFromClient);
-                var reply = new SpectatorSettingsReply
-                {
-                    SpectatorLocalID = mess.SpectatorID,
-                    SpectatorID = newSpectator != null ? newSpectator.ID : Spectator.UNINITIALIZED_ID,
-                    FailMessage = newSpectator != null ? "" : "Pilot already in game",
-                };
-                clientConn.Send(reply);
-                Game.DataEngine.EnqueueArenaStatisticsToClients();
-            }
-            else
-            {
-                var spectator = Game.DataEngine.Spectators.FirstOrDefault(plr => plr.ID == mess.SpectatorID);
-                if (spectator == null || spectator.ConnectionID != mess.ConnectionID)
-                {
-                    // Silently ignoring update of an unknown spectator or
-                    // a spectator that doesn't live on the client who sent the update.
-                }
-                else
-                {
-                    // Be careful not to overwrite the player's color with something silly from the client.
-                    // TODO !!! Implement this by Player.Serialize writing everything but the colour when mode is ConstantFromClient.
-                    var oldColor = spectator is Player ? (Color?)((Player)spectator).Color : null;
-                    mess.Read(spectator, SerializationModeFlags.ConstantDataFromClient, 0);
-                    if (oldColor.HasValue) ((Player)spectator).Color = oldColor.Value;
-                }
-            }
-        }
-
-        private void HandleGobUpdateMessageOnClient(GobUpdateMessage mess, int framesAgo)
-        {
-            var arena = Game.DataEngine.Arena;
-            var updatedGobs = new HashSet<Gob>();
-            var serializationMode = SerializationModeFlags.VaryingDataFromServer;
-            mess.ReadGobs(gobId =>
-            {
-                var theGob = arena.Gobs.FirstOrDefault(gob => gob.ID == gobId);
-                var result = theGob == null || theGob.IsDisposed ? null : theGob;
-                if (result != null) updatedGobs.Add(result);
-                return result;
-            }, serializationMode, framesAgo);
-            foreach (var collisionEvent in mess.ReadCollisionEvents(arena.FindGob, serializationMode, framesAgo))
-            {
-                collisionEvent.SkipReversibleSideEffects = true;
-                collisionEvent.Handle();
-            }
-        }
-
-        private void HandleGobUpdateMessageOnServer(GobUpdateMessage mess, int framesAgo)
-        {
-            var arena = Game.DataEngine.Arena;
-            var messOwner = Game.DataEngine.Spectators.SingleOrDefault(plr => plr.ConnectionID == mess.ConnectionID);
-            if (messOwner == null) return;
-            mess.ReadGobs(gobId =>
-            {
-                var theGob = arena.Gobs.FirstOrDefault(gob => gob.ID == gobId);
-                return theGob == null || theGob.IsDisposed || theGob.Owner != messOwner ? null : theGob;
-            }, SerializationModeFlags.VaryingDataFromClient, framesAgo);
-            // Note: Game server intentionally doesn't call mess.ReadCollisionEvents.
-        }
-
-        private void HandleGobDeletionMessage(GobDeletionMessage mess, int framesAgo)
-        {
-            Game.LogicEngine.GobsToKillOnClient.AddRange(mess.GobIDs);
-        }
-
-        private void HandleArenaStatisticsMessage(ArenaStatisticsMessage mess)
-        {
-            mess.ReadSpectatorStatistics(specID =>
-            {
-                var spectator = Game.DataEngine.Spectators.FirstOrDefault(spec => spec.ID == specID);
-                return spectator == null ? null : spectator.ArenaStatistics;
-            });
-        }
-
-        #endregion
-
-        private Player GetTempPlayer()
-        {
-            return new Player(Game, "dummy", CanonicalString.Null, CanonicalString.Null, CanonicalString.Null, new AW2.UI.PlayerControls());
-        }
-
-        private Spectator TryCreateAndAddNewSpectator(SpectatorSettingsRequest mess, SerializationModeFlags mode)
-        {
-            var ipAddress = Game.NetworkEngine.GetConnection(mess.ConnectionID).RemoteTCPEndPoint.Address;
-            Spectator newSpectator = null;
-            switch (mess.Subclass)
-            {
-                case SpectatorSettingsRequest.SubclassType.Player:
-                    newSpectator = new Player(Game, "<uninitialised>", CanonicalString.Null, CanonicalString.Null, CanonicalString.Null, mess.ConnectionID, ipAddress);
-                    break;
-                case SpectatorSettingsRequest.SubclassType.BotPlayer:
-                    newSpectator = new BotPlayer(Game, mess.ConnectionID, ipAddress);
-                    break;
-                default: throw new ApplicationException("Unexpected spectator subclass " + mess.Subclass);
-            }
-            mess.Read(newSpectator, mode, 0);
-<<<<<<< HEAD
-            Func<Spectator> addNewSpectator = () =>
-            {
-                Log.Write("Adding spectator {0}", newSpectator.Name);
-                Game.DataEngine.Spectators.Add(newSpectator);
-                Game.Stats.Send(new { AddPlayer = newSpectator.GetStats().LoginToken, Name = newSpectator.Name });
-                return newSpectator;
-            };
-            Func<Spectator, Spectator> reconnectNewSpectator = oldSpectator =>
-=======
-            var oldSpectator = Game.DataEngine.Spectators.FirstOrDefault(
-                spec => spec.IsDisconnected && spec.IPAddress.Equals(ipAddress) && spec.Name == newSpectator.Name);
-            if (oldSpectator == null)
-            {
-                Game.DataEngine.Spectators.Add(newSpectator);
-            }
-            else
->>>>>>> 91476f2f
-            {
-                // This can happen only on a game server.
-                Log.Write("Reconnecting spectator {0}", oldSpectator.Name);
-                oldSpectator.Reconnect(newSpectator);
-                Game.Stats.Send(new { AddPlayer = oldSpectator.GetStats().LoginToken, Name = oldSpectator.Name });
-                return oldSpectator;
-            };
-            Func<Spectator, Spectator> refuseNewSpectator = oldSpectator =>
-            {
-                Log.Write("Refusing spectator {0} from {1} because he's already logged in from {2}.",
-                    newSpectator.Name, ipAddress, (object)oldSpectator.IPAddress ?? "the local host");
-                return null;
-            };
-            var newStats = newSpectator.GetStats();
-            if (newStats.IsLoggedIn)
-            {
-                // FIXME !!! newStats.PilotId is always null because it has not yet been fetched from the stats server.
-                // This bug allows the same logged-in pilot to enter the game many times at once.
-                // FIXME too !!! PilotId stays null even dozens of seconds. Why?
-                var oldSpectator = Game.DataEngine.Spectators.FirstOrDefault(spec =>
-                    spec.GetStats().IsLoggedIn && spec.GetStats().PilotId == newStats.PilotId);
-                if (oldSpectator == null) return addNewSpectator();
-                if (oldSpectator.IsDisconnected) return reconnectNewSpectator(oldSpectator);
-                return refuseNewSpectator(oldSpectator);
-            }
-            else
-            {
-                var oldSpectator = Game.DataEngine.Spectators.FirstOrDefault(spec =>
-                    spec.IPAddress.Equals(ipAddress) && spec.Name == newSpectator.Name);
-                if (oldSpectator == null) return addNewSpectator();
-                if (oldSpectator.IsDisconnected) return reconnectNewSpectator(oldSpectator);
-                return addNewSpectator();
-            }
-        }
-    }
-}
+﻿using System;
+using System.Collections.Generic;
+using System.Linq;
+using System.Net;
+using Microsoft.Xna.Framework;
+using AW2.Core;
+using AW2.Game;
+using AW2.Helpers;
+using AW2.Helpers.Serialization;
+using AW2.Net.Connections;
+using AW2.Net.ManagementMessages;
+using AW2.Net.Messages;
+using AW2.UI;
+
+namespace AW2.Net.MessageHandling
+{
+    public class MessageHandlers
+    {
+        public event Action<string> GameServerConnectionClosing; // parameter is info
+
+        private AssaultWing Game { get; set; }
+
+        public MessageHandlers(AssaultWing game)
+        {
+            Game = game;
+        }
+
+        public void ActivateHandlers(IEnumerable<MessageHandlerBase> handlers)
+        {
+            Game.NetworkEngine.MessageHandlers.AddRange(handlers);
+        }
+
+        public void DeactivateHandlers(IEnumerable<MessageHandlerBase> handlers)
+        {
+            var handlerTypesToRemove = handlers.Select(handler => handler.GetType());
+            foreach (var handler in Game.NetworkEngine.MessageHandlers)
+                if (handlerTypesToRemove.Contains(handler.GetType())) handler.Dispose();
+        }
+
+        public IEnumerable<MessageHandlerBase> GetStandaloneMenuHandlers(Action<GameServerListReply> handleGameServerListReply)
+        {
+            yield return new MessageHandler<GameServerListReply>(MessageHandlerBase.SourceType.Management, handleGameServerListReply);
+            yield return new MessageHandler<JoinGameServerReply>(MessageHandlerBase.SourceType.Management, HandleJoinGameServerReply);
+
+            // These messages only game servers receive
+            yield return new MessageHandler<PingMessage>(MessageHandlerBase.SourceType.Management, HandlePingMessage);
+        }
+
+        public IEnumerable<MessageHandlerBase> GetClientMenuHandlers()
+        {
+            yield return new MessageHandler<ConnectionClosingMessage>(MessageHandlerBase.SourceType.Server, HandleConnectionClosingMessage);
+            yield return new MessageHandler<StartGameMessage>(MessageHandlerBase.SourceType.Server, HandleStartGameMessage);
+            yield return new MessageHandler<SpectatorSettingsReply>(MessageHandlerBase.SourceType.Server, HandleSpectatorSettingsReply);
+            yield return new MessageHandler<SpectatorSettingsRequest>(MessageHandlerBase.SourceType.Server, HandleSpectatorSettingsRequestOnClient);
+            yield return new MessageHandler<PlayerDeletionMessage>(MessageHandlerBase.SourceType.Server, HandlePlayerDeletionMessage);
+            yield return new MessageHandler<GameSettingsRequest>(MessageHandlerBase.SourceType.Server, HandleGameSettingsRequest);
+            yield return new MessageHandler<PlayerMessageMessage>(MessageHandlerBase.SourceType.Server, HandlePlayerMessageMessageOnClient);
+            yield return new MessageHandler<ArenaFinishMessage>(MessageHandlerBase.SourceType.Server, HandleArenaFinishMessage);
+        }
+
+        public IEnumerable<MessageHandlerBase> GetClientGameplayHandlers()
+        {
+            var networkEngine = Game.NetworkEngine;
+            yield return new MessageHandler<SpectatorUpdateMessage>(MessageHandlerBase.SourceType.Server, HandleSpectatorUpdateMessage);
+            yield return new MessageHandler<PlayerDeletionMessage>(MessageHandlerBase.SourceType.Server, HandlePlayerDeletionMessage);
+            yield return new GameplayMessageHandler<GobCreationMessage>(MessageHandlerBase.SourceType.Server, networkEngine, Game.GobCreationMessageReceived) { OneMessageAtATime = true };
+            yield return new GameplayMessageHandler<GobUpdateMessage>(MessageHandlerBase.SourceType.Server, networkEngine, HandleGobUpdateMessageOnClient);
+            yield return new GameplayMessageHandler<GobDeletionMessage>(MessageHandlerBase.SourceType.Server, networkEngine, HandleGobDeletionMessage);
+            yield return new MessageHandler<ArenaStatisticsMessage>(MessageHandlerBase.SourceType.Server, HandleArenaStatisticsMessage);
+        }
+
+        public IEnumerable<MessageHandlerBase> GetServerMenuHandlers()
+        {
+            yield return new MessageHandler<GameServerHandshakeRequestTCP>(MessageHandlerBase.SourceType.Client, HandleGameServerHandshakeRequestTCP);
+            yield return new MessageHandler<SpectatorSettingsRequest>(MessageHandlerBase.SourceType.Client, HandleSpectatorSettingsRequestOnServer);
+            yield return new MessageHandler<PlayerMessageMessage>(MessageHandlerBase.SourceType.Client, HandlePlayerMessageMessageOnServer);
+        }
+
+        public IEnumerable<MessageHandlerBase> GetServerGameplayHandlers()
+        {
+            var networkEngine = Game.NetworkEngine;
+            yield return new MessageHandler<PlayerControlsMessage>(MessageHandlerBase.SourceType.Client, HandlePlayerControlsMessage);
+            yield return new GameplayMessageHandler<GobUpdateMessage>(MessageHandlerBase.SourceType.Client, networkEngine, HandleGobUpdateMessageOnServer);
+        }
+
+        public void IncomingConnectionHandlerOnServer(Result<AW2.Net.Connections.Connection> result, Func<bool> allowNewConnection)
+        {
+            if (!result.Successful)
+                Log.Write("Some client failed to connect: " + result.Error);
+            else if (allowNewConnection())
+            {
+                Game.NetworkEngine.GameClientConnections.Add((GameClientConnection)result.Value);
+                Log.Write("Server obtained {0} from {1}", result.Value.Name, result.Value.RemoteTCPEndPoint);
+            }
+            else
+            {
+                var mess = new ConnectionClosingMessage { Info = "game server refused joining" };
+                result.Value.Send(mess);
+                Log.Write("Server refused connection from " + result.Value.RemoteTCPEndPoint);
+            }
+        }
+
+        #region Handler implementations
+
+        private void HandleJoinGameServerReply(JoinGameServerReply mess)
+        {
+            if (Game.NetworkMode == NetworkMode.Client) return;
+            if (mess.Success)
+            {
+                Game.SoundEngine.PlaySound("MenuChangeItem");
+                Game.StartClient(mess.GameServerEndPoints);
+            }
+            else
+                Game.NetworkingErrors.Enqueue("Couldn't connect to server:\n" + mess.FailMessage); // TODO: Proper line wrapping in dialogs
+        }
+
+        private void HandlePingMessage(PingMessage mess)
+        {
+            Game.NetworkEngine.ManagementServerConnection.Send(new PongMessage());
+            Game.NetworkEngine.ManagementServerConnection.OnPingReceived();
+        }
+
+        private void HandleSpectatorSettingsRequestOnClient(SpectatorSettingsRequest mess)
+        {
+            var spectatorSerializationMode = SerializationModeFlags.ConstantDataFromServer | SerializationModeFlags.VaryingDataFromServer;
+            var spectator = Game.DataEngine.Spectators.FirstOrDefault(
+                spec => spec.ID == mess.SpectatorID && spec.ServerRegistration != Spectator.ServerRegistrationType.No);
+            if (spectator == null)
+            {
+                var newSpectator = TryCreateAndAddNewSpectator(mess, spectatorSerializationMode);
+                newSpectator.ID = mess.SpectatorID;
+                newSpectator.ServerRegistration = Spectator.ServerRegistrationType.Yes;
+            }
+            else if (spectator.IsRemote)
+            {
+                mess.Read(spectator, spectatorSerializationMode, 0);
+            }
+            else
+            {
+                if (mess.Subclass != SpectatorSettingsRequest.SubclassType.Player) throw new ApplicationException("Unexpected Spectator subclass " + mess.Subclass);
+                // Be careful not to overwrite our most recent name and equipment choices
+                // with something older from the server.
+                // TODO !!! Instead of creating a temp player, serialize only Player.Color when mode is ConstantDataFromServer
+                // and the player lives at a remote client.
+                var tempPlayer = GetTempPlayer();
+                mess.Read(tempPlayer, spectatorSerializationMode, 0);
+                if (spectator is Player) ((Player)spectator).Color = tempPlayer.Color;
+            }
+        }
+
+        private void HandleConnectionClosingMessage(ConnectionClosingMessage mess)
+        {
+            GameServerConnectionClosing(mess.Info);
+        }
+
+        private void HandleStartGameMessage(StartGameMessage mess)
+        {
+            if (Game.DataEngine.Arena != null && Game.DataEngine.Arena.ID == mess.ArenaID) return;
+            Game.DataEngine.ArenaFinishTime = mess.ArenaTimeLeft == TimeSpan.Zero ? TimeSpan.Zero : mess.ArenaTimeLeft + Game.GameTime.TotalRealTime;
+            Game.PrepareArena(mess.ArenaToPlay, mess.ArenaID, mess.WallCount);
+        }
+
+        private void HandleSpectatorSettingsReply(SpectatorSettingsReply mess)
+        {
+            var spectator = Game.DataEngine.Spectators.FirstOrDefault(plr => plr.LocalID == mess.SpectatorLocalID);
+            if (spectator == null) throw new ApplicationException("Cannot find unregistered local spectator with local ID " + mess.SpectatorLocalID);
+            if (mess.Success)
+            {
+                spectator.ServerRegistration = Spectator.ServerRegistrationType.Yes;
+                spectator.ID = mess.SpectatorID;
+                // If we reconnected, remove the duplicate spectator that was sent by the server earlier.
+                Game.DataEngine.Spectators.Remove(spec => spec.ID == spectator.ID && spec != spectator);
+            }
+            else
+                Game.NetworkingErrors.Enqueue(string.Format("Server refused {0}:\n{1}", spectator.Name, mess.FailMessage)); // TODO: Proper line wrapping in dialogs
+        }
+
+        private void HandlePlayerDeletionMessage(PlayerDeletionMessage mess)
+        {
+            Game.DataEngine.Spectators.Remove(spec => !spec.IsLocal && spec.ID == mess.PlayerID);
+        }
+
+        private void HandleGameSettingsRequest(GameSettingsRequest mess)
+        {
+            Game.SelectedArenaName = mess.ArenaToPlay;
+        }
+
+        private void HandleArenaFinishMessage(ArenaFinishMessage mess)
+        {
+            Game.FinishArena();
+        }
+
+        private void HandlePlayerControlsMessage(PlayerControlsMessage mess)
+        {
+            var player = Game.DataEngine.Players.FirstOrDefault(plr => plr.ID == mess.PlayerID);
+            if (player == null || player.ConnectionID != mess.ConnectionID)
+            {
+                // A client sent controls for a nonexisting player or a player that
+                // lives on another game instance. We silently ignore the controls.
+                return;
+            }
+            Action<RemoteControl, ControlState> setRemoteControlState =
+                (control, state) => control.SetControlState(state.Force, state.Pulse);
+            foreach (PlayerControlType control in System.Enum.GetValues(typeof(PlayerControlType)))
+                setRemoteControlState((RemoteControl)player.Controls[control], mess.GetControlState(control));
+            var playerPlayer = player as Player;
+            if (playerPlayer != null && playerPlayer.Ship != null && playerPlayer.Ship.LocationPredicter != null)
+                playerPlayer.Ship.LocationPredicter.StoreControlStates(mess.ControlStates, Game.NetworkEngine.GetMessageGameTime(mess));
+        }
+
+        private void HandlePlayerMessageMessageOnServer(PlayerMessageMessage mess)
+        {
+            if (mess.AllPlayers)
+            {
+                var otherPlayers = Game.DataEngine.Players.Where(plr => plr.ConnectionID != mess.ConnectionID);
+                foreach (var player in otherPlayers) player.Messages.Add(mess.Message);
+            }
+            else
+            {
+                var player = Game.DataEngine.Players.FirstOrDefault(plr => plr.ID == mess.PlayerID);
+                if (player != null)
+                {
+                    if (player.IsRemote)
+                        Game.NetworkEngine.GetGameClientConnection(player.ConnectionID).Send(mess);
+                    else
+                        HandlePlayerMessageMessageOnClient(mess);
+                }
+            }
+        }
+
+        private void HandlePlayerMessageMessageOnClient(PlayerMessageMessage mess)
+        {
+            if (mess.AllPlayers) throw new NotImplementedException("Client cannot broadcast player text messages");
+            var player = Game.DataEngine.Players.First(plr => plr.ID == mess.PlayerID);
+            if (player != null) player.Messages.Add(mess.Message);
+        }
+
+        private void HandleSpectatorUpdateMessage(SpectatorUpdateMessage mess)
+        {
+            var framesAgo = Game.NetworkEngine.GetMessageAge(mess);
+            var player = Game.DataEngine.Spectators.FirstOrDefault(plr => plr.ID == mess.SpectatorID);
+            if (player == null) return; // Silently ignoring update for an unknown player
+            mess.Read(player, SerializationModeFlags.VaryingDataFromServer, framesAgo);
+        }
+
+        private void HandleGameServerHandshakeRequestTCP(GameServerHandshakeRequestTCP mess)
+        {
+            var net = Game.NetworkEngine;
+            string clientDiff, serverDiff;
+            int diffIndex;
+            bool differ = MiscHelper.FirstDifference(mess.CanonicalStrings, CanonicalString.CanonicalForms, out clientDiff, out serverDiff, out diffIndex);
+            var connection = net.GetGameClientConnection(mess.ConnectionID);
+            if (differ)
+            {
+                var mismatchInfo = string.Format("First mismatch is index: {0}, client: {1}, server: {2}",
+                    diffIndex, clientDiff ?? "<missing>", serverDiff ?? "<missing>");
+                var extraInfo = diffIndex == 0 ? "" : string.Format(", client previous: {0}, server previous: {1}",
+                    mess.CanonicalStrings[diffIndex - 1], CanonicalString.CanonicalForms[diffIndex - 1]);
+                Log.Write("Client's CanonicalStrings don't match ours. " + mismatchInfo + extraInfo);
+                var reply = new ConnectionClosingMessage { Info = "of version mismatch (canonical strings).\nPlease install the latest version from\nwww.assaultwing.com" };
+                connection.Send(reply);
+                net.DropClient(mess.ConnectionID);
+            }
+            else
+            {
+                connection.ConnectionStatus.ClientKey = mess.GameClientKey;
+                connection.ConnectionStatus.State = ConnectionUtils.GameClientStatus.StateType.Active;
+                // Send dummy UDP packets to probable UDP end points of the client to increase
+                // probability of our NAT forwarding UDP packets from the client to us.
+                var ping = new PingRequestMessage();
+                for (int port = NetworkEngine.UDP_CONNECTION_PORT_FIRST; port <= NetworkEngine.UDP_CONNECTION_PORT_LAST; port++)
+                    net.UDPSocket.Send(ping.Serialize, new IPEndPoint(net.GetConnection(mess.ConnectionID).RemoteTCPEndPoint.Address, port));
+            }
+        }
+
+        private void HandleSpectatorSettingsRequestOnServer(SpectatorSettingsRequest mess)
+        {
+            var clientConn = Game.NetworkEngine.GetGameClientConnection(mess.ConnectionID);
+            if (clientConn.ConnectionStatus.State == ConnectionUtils.GameClientStatus.StateType.Dropped) return;
+            clientConn.ConnectionStatus.IsRequestingSpawn = mess.IsRequestingSpawn;
+            clientConn.ConnectionStatus.IsReadyToStartArena = mess.IsGameClientReadyToStartArena;
+            if (!mess.IsRegisteredToServer)
+            {
+                var newSpectator = TryCreateAndAddNewSpectator(mess, SerializationModeFlags.ConstantDataFromClient);
+                var reply = new SpectatorSettingsReply
+                {
+                    SpectatorLocalID = mess.SpectatorID,
+                    SpectatorID = newSpectator != null ? newSpectator.ID : Spectator.UNINITIALIZED_ID,
+                    FailMessage = newSpectator != null ? "" : "Pilot already in game",
+                };
+                clientConn.Send(reply);
+                Game.DataEngine.EnqueueArenaStatisticsToClients();
+            }
+            else
+            {
+                var spectator = Game.DataEngine.Spectators.FirstOrDefault(plr => plr.ID == mess.SpectatorID);
+                if (spectator == null || spectator.ConnectionID != mess.ConnectionID)
+                {
+                    // Silently ignoring update of an unknown spectator or
+                    // a spectator that doesn't live on the client who sent the update.
+                }
+                else
+                {
+                    // Be careful not to overwrite the player's color with something silly from the client.
+                    // TODO !!! Implement this by Player.Serialize writing everything but the colour when mode is ConstantFromClient.
+                    var oldColor = spectator is Player ? (Color?)((Player)spectator).Color : null;
+                    mess.Read(spectator, SerializationModeFlags.ConstantDataFromClient, 0);
+                    if (oldColor.HasValue) ((Player)spectator).Color = oldColor.Value;
+                }
+            }
+        }
+
+        private void HandleGobUpdateMessageOnClient(GobUpdateMessage mess, int framesAgo)
+        {
+            var arena = Game.DataEngine.Arena;
+            var updatedGobs = new HashSet<Gob>();
+            var serializationMode = SerializationModeFlags.VaryingDataFromServer;
+            mess.ReadGobs(gobId =>
+            {
+                var theGob = arena.Gobs.FirstOrDefault(gob => gob.ID == gobId);
+                var result = theGob == null || theGob.IsDisposed ? null : theGob;
+                if (result != null) updatedGobs.Add(result);
+                return result;
+            }, serializationMode, framesAgo);
+            foreach (var collisionEvent in mess.ReadCollisionEvents(arena.FindGob, serializationMode, framesAgo))
+            {
+                collisionEvent.SkipReversibleSideEffects = true;
+                collisionEvent.Handle();
+            }
+        }
+
+        private void HandleGobUpdateMessageOnServer(GobUpdateMessage mess, int framesAgo)
+        {
+            var arena = Game.DataEngine.Arena;
+            var messOwner = Game.DataEngine.Spectators.SingleOrDefault(plr => plr.ConnectionID == mess.ConnectionID);
+            if (messOwner == null) return;
+            mess.ReadGobs(gobId =>
+            {
+                var theGob = arena.Gobs.FirstOrDefault(gob => gob.ID == gobId);
+                return theGob == null || theGob.IsDisposed || theGob.Owner != messOwner ? null : theGob;
+            }, SerializationModeFlags.VaryingDataFromClient, framesAgo);
+            // Note: Game server intentionally doesn't call mess.ReadCollisionEvents.
+        }
+
+        private void HandleGobDeletionMessage(GobDeletionMessage mess, int framesAgo)
+        {
+            Game.LogicEngine.GobsToKillOnClient.AddRange(mess.GobIDs);
+        }
+
+        private void HandleArenaStatisticsMessage(ArenaStatisticsMessage mess)
+        {
+            mess.ReadSpectatorStatistics(specID =>
+            {
+                var spectator = Game.DataEngine.Spectators.FirstOrDefault(spec => spec.ID == specID);
+                return spectator == null ? null : spectator.ArenaStatistics;
+            });
+        }
+
+        #endregion
+
+        private Player GetTempPlayer()
+        {
+            return new Player(Game, "dummy", CanonicalString.Null, CanonicalString.Null, CanonicalString.Null, new AW2.UI.PlayerControls());
+        }
+
+        private Spectator TryCreateAndAddNewSpectator(SpectatorSettingsRequest mess, SerializationModeFlags mode)
+        {
+            var ipAddress = Game.NetworkEngine.GetConnection(mess.ConnectionID).RemoteTCPEndPoint.Address;
+            Spectator newSpectator = null;
+            switch (mess.Subclass)
+            {
+                case SpectatorSettingsRequest.SubclassType.Player:
+                    newSpectator = new Player(Game, "<uninitialised>", CanonicalString.Null, CanonicalString.Null, CanonicalString.Null, mess.ConnectionID, ipAddress);
+                    break;
+                case SpectatorSettingsRequest.SubclassType.BotPlayer:
+                    newSpectator = new BotPlayer(Game, mess.ConnectionID, ipAddress);
+                    break;
+                default: throw new ApplicationException("Unexpected spectator subclass " + mess.Subclass);
+            }
+            mess.Read(newSpectator, mode, 0);
+            Func<Spectator> addNewSpectator = () =>
+            {
+                Log.Write("Adding spectator {0}", newSpectator.Name);
+                Game.DataEngine.Spectators.Add(newSpectator);
+                Game.Stats.Send(new { AddPlayer = newSpectator.GetStats().LoginToken, Name = newSpectator.Name });
+                return newSpectator;
+            };
+            Func<Spectator, Spectator> reconnectNewSpectator = oldSpectator =>
+            {
+                // This can happen only on a game server.
+                Log.Write("Reconnecting spectator {0}", oldSpectator.Name);
+                oldSpectator.Reconnect(newSpectator);
+                Game.Stats.Send(new { AddPlayer = oldSpectator.GetStats().LoginToken, Name = oldSpectator.Name });
+                return oldSpectator;
+            };
+            Func<Spectator, Spectator> refuseNewSpectator = oldSpectator =>
+            {
+                Log.Write("Refusing spectator {0} from {1} because he's already logged in from {2}.",
+                    newSpectator.Name, ipAddress, (object)oldSpectator.IPAddress ?? "the local host");
+                return null;
+            };
+            var newStats = newSpectator.GetStats();
+            if (newStats.IsLoggedIn)
+            {
+                // FIXME !!! newStats.PilotId is always null because it has not yet been fetched from the stats server.
+                // This bug allows the same logged-in pilot to enter the game many times at once.
+                // FIXME too !!! PilotId stays null even dozens of seconds. Why?
+                var oldSpectator = Game.DataEngine.Spectators.FirstOrDefault(spec =>
+                    spec.GetStats().IsLoggedIn && spec.GetStats().PilotId == newStats.PilotId);
+                if (oldSpectator == null) return addNewSpectator();
+                if (oldSpectator.IsDisconnected) return reconnectNewSpectator(oldSpectator);
+                return refuseNewSpectator(oldSpectator);
+            }
+            else
+            {
+                var oldSpectator = Game.DataEngine.Spectators.FirstOrDefault(spec =>
+                    spec.IPAddress.Equals(ipAddress) && spec.Name == newSpectator.Name);
+                if (oldSpectator == null) return addNewSpectator();
+                if (oldSpectator.IsDisconnected) return reconnectNewSpectator(oldSpectator);
+                return addNewSpectator();
+            }
+        }
+    }
+}