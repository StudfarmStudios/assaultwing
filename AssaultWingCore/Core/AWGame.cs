--- conflicted
+++ resolved
@@ -1,174 +1,156 @@
-﻿using System;
-using System.Collections.Generic;
-using System.Threading;
-using Microsoft.Xna.Framework;
-using Microsoft.Xna.Framework.Graphics;
-using AW2.Graphics.Content;
-using AW2.Helpers;
-using AW2.Graphics;
-
-namespace AW2.Core
-{
-    /// <summary>
-    /// Replacement for <see cref="Microsoft.Xna.Framework.Game"/>.
-    /// </summary>
-    public class AWGame : IDisposable
-    {
-        public GraphicsDeviceService GraphicsDeviceService { get; private set; }
-        public RenderTarget2D DefaultRenderTarget { get; private set; }
-        public AWContentManager Content { get; private set; }
-        public GameServiceContainer Services { get; private set; }
-        public AWGameComponentCollection Components { get; private set; }
-        public TimeSpan TargetElapsedTime { get { return TimeSpan.FromSeconds(1f / TargetFPS); } }
-        public int TargetFPS { get; set; }
-
-        /// <summary>
-        /// The current game time.
-        /// </summary>
-        public AWGameTime GameTime { get; private set; }
-
-<<<<<<< HEAD
-        /// <summary>
-        /// Raised when <see cref="Update"/> finishes.
-        /// </summary>
-        public event Action UpdateFinished;
-
-        /// <summary>
-        /// Raised when <see cref="Draw"/> finishes.
-        /// </summary>
-        public event Action DrawFinished;
-
-=======
->>>>>>> e071a921
-        private bool _takeScreenShot;
-        private AutoRenderTarget2D _screenshotRenderTarget;
-
-        public AWGame(GraphicsDeviceService graphicsDeviceService)
-        {
-            GraphicsDeviceService = graphicsDeviceService;
-            Services = new GameServiceContainer();
-            if (graphicsDeviceService != null) Services.AddService(typeof(IGraphicsDeviceService), graphicsDeviceService);
-            Components = new AWGameComponentCollection();
-            TargetFPS = 60;
-            GameTime = new AWGameTime();
-        }
-
-        public void TakeScreenShot()
-        {
-            _takeScreenShot = true;
-        }
-
-        public void Dispose()
-        {
-            foreach (var item in Components) item.Dispose();
-        }
-
-        public virtual void Initialize()
-        {
-            Content = new AWContentManager(Services);
-            foreach (var item in Components)
-            {
-                Log.Write("Initializing " + item.GetType().Name);
-                item.Initialize();
-            }
-        }
-
-        /// <summary>
-        /// Called when unmanaged content is to be disposed such as at shutdown.
-        /// </summary>
-        public virtual void UnloadContent()
-        {
-            if (_screenshotRenderTarget != null) _screenshotRenderTarget.Dispose();
-            _screenshotRenderTarget = null;
-            foreach (var item in Components) item.UnloadContent();
-            Content.Unload();
-        }
-
-        /// <summary>
-        /// Called after all components are initialized but before the first update in the game loop.
-        /// </summary>
-        public virtual void BeginRun()
-        {
-            foreach (var component in Components)
-            {
-                Log.Write("Loading content for " + component.GetType().Name);
-                component.LoadContent();
-            }
-        }
-
-        /// <summary>
-        /// Called when the game has determined that game logic needs to be processed.
-        /// </summary>
-        public void Update(AWGameTime gameTime)
-        {
-            GameTime = gameTime;
-            foreach (var item in Components)
-                if (item.Enabled) item.Update();
-            UpdateImpl();
-<<<<<<< HEAD
-            if (UpdateFinished != null) UpdateFinished();
-=======
->>>>>>> e071a921
-        }
-
-        /// <summary>
-        /// Subclasses may process additional game logic by overriding this method.
-        /// </summary>
-        protected virtual void UpdateImpl() { }
-
-        /// <summary>
-        /// Called when the game determines it is time to draw a frame.
-        /// </summary>
-        public virtual void Draw()
-        {
-            if (_takeScreenShot) RenderToFile(DrawImpl);
-            _takeScreenShot = false;
-            DrawImpl();
-            if (DrawFinished != null) DrawFinished();
-        }
-
-        /// <summary>
-        /// Called after the game loop has stopped running before exiting.
-        /// </summary>
-        public virtual void EndRun()
-        {
-        }
-
-        private string GetScreenshotPath()
-        {
-            var dir = System.IO.Path.Combine(Environment.GetFolderPath(Environment.SpecialFolder.MyPictures), "Assault Wing");
-            System.IO.Directory.CreateDirectory(dir);
-            var filename = string.Format("AW {0:yyyy-MM-dd HH-mm-ss}.png", DateTime.Now);
-            return System.IO.Path.Combine(dir, filename);
-        }
-
-        private void RenderToFile(Action render)
-        {
-            var gfx = GraphicsDeviceService.GraphicsDevice;
-            var pp = gfx.PresentationParameters;
-            var oldViewport = gfx.Viewport;
-            if (_screenshotRenderTarget == null) _screenshotRenderTarget = new AutoRenderTarget2D(
-                GraphicsDeviceService.GraphicsDevice, () => new AutoRenderTarget2D.CreationData
-                {
-                    Width = GraphicsDeviceService.GraphicsDevice.Viewport.Width,
-                    Height = GraphicsDeviceService.GraphicsDevice.Viewport.Height,
-                    DepthStencilState = GraphicsDeviceService.GraphicsDevice.DepthStencilState,
-                });
-            _screenshotRenderTarget.SetAsRenderTarget();
-            DefaultRenderTarget = _screenshotRenderTarget.GetTexture();
-            render();
-            gfx.SetRenderTarget(DefaultRenderTarget = null);
-            gfx.Viewport = oldViewport;
-            var screenshot = _screenshotRenderTarget.GetTexture();
-            using (var stream = System.IO.File.OpenWrite(GetScreenshotPath()))
-                screenshot.SaveAsJpeg(stream, screenshot.Width, screenshot.Height);
-        }
-
-        private void DrawImpl()
-        {
-            foreach (var item in Components)
-                if (item.Visible)
-                    item.Draw();
-        }
-    }
-}
+﻿using System;
+using System.Collections.Generic;
+using System.Threading;
+using Microsoft.Xna.Framework;
+using Microsoft.Xna.Framework.Graphics;
+using AW2.Graphics.Content;
+using AW2.Helpers;
+using AW2.Graphics;
+
+namespace AW2.Core
+{
+    /// <summary>
+    /// Replacement for <see cref="Microsoft.Xna.Framework.Game"/>.
+    /// </summary>
+    public class AWGame : IDisposable
+    {
+        public GraphicsDeviceService GraphicsDeviceService { get; private set; }
+        public RenderTarget2D DefaultRenderTarget { get; private set; }
+        public AWContentManager Content { get; private set; }
+        public GameServiceContainer Services { get; private set; }
+        public AWGameComponentCollection Components { get; private set; }
+        public TimeSpan TargetElapsedTime { get { return TimeSpan.FromSeconds(1f / TargetFPS); } }
+        public int TargetFPS { get; set; }
+
+        /// <summary>
+        /// The current game time.
+        /// </summary>
+        public AWGameTime GameTime { get; private set; }
+
+        private bool _takeScreenShot;
+        private AutoRenderTarget2D _screenshotRenderTarget;
+
+        public AWGame(GraphicsDeviceService graphicsDeviceService)
+        {
+            GraphicsDeviceService = graphicsDeviceService;
+            Services = new GameServiceContainer();
+            if (graphicsDeviceService != null) Services.AddService(typeof(IGraphicsDeviceService), graphicsDeviceService);
+            Components = new AWGameComponentCollection();
+            TargetFPS = 60;
+            GameTime = new AWGameTime();
+        }
+
+        public void TakeScreenShot()
+        {
+            _takeScreenShot = true;
+        }
+
+        public void Dispose()
+        {
+            foreach (var item in Components) item.Dispose();
+        }
+
+        public virtual void Initialize()
+        {
+            Content = new AWContentManager(Services);
+            foreach (var item in Components)
+            {
+                Log.Write("Initializing " + item.GetType().Name);
+                item.Initialize();
+            }
+        }
+
+        /// <summary>
+        /// Called when unmanaged content is to be disposed such as at shutdown.
+        /// </summary>
+        public virtual void UnloadContent()
+        {
+            if (_screenshotRenderTarget != null) _screenshotRenderTarget.Dispose();
+            _screenshotRenderTarget = null;
+            foreach (var item in Components) item.UnloadContent();
+            Content.Unload();
+        }
+
+        /// <summary>
+        /// Called after all components are initialized but before the first update in the game loop.
+        /// </summary>
+        public virtual void BeginRun()
+        {
+            foreach (var component in Components)
+            {
+                Log.Write("Loading content for " + component.GetType().Name);
+                component.LoadContent();
+            }
+        }
+
+        /// <summary>
+        /// Called when the game has determined that game logic needs to be processed.
+        /// </summary>
+        public void Update(AWGameTime gameTime)
+        {
+            GameTime = gameTime;
+            foreach (var item in Components)
+                if (item.Enabled) item.Update();
+            UpdateImpl();
+        }
+
+        /// <summary>
+        /// Subclasses may process additional game logic by overriding this method.
+        /// </summary>
+        protected virtual void UpdateImpl() { }
+
+        /// <summary>
+        /// Called when the game determines it is time to draw a frame.
+        /// </summary>
+        public virtual void Draw()
+        {
+            if (_takeScreenShot) RenderToFile(DrawImpl);
+            _takeScreenShot = false;
+            DrawImpl();
+        }
+
+        /// <summary>
+        /// Called after the game loop has stopped running before exiting.
+        /// </summary>
+        public virtual void EndRun()
+        {
+        }
+
+        private string GetScreenshotPath()
+        {
+            var dir = System.IO.Path.Combine(Environment.GetFolderPath(Environment.SpecialFolder.MyPictures), "Assault Wing");
+            System.IO.Directory.CreateDirectory(dir);
+            var filename = string.Format("AW {0:yyyy-MM-dd HH-mm-ss}.png", DateTime.Now);
+            return System.IO.Path.Combine(dir, filename);
+        }
+
+        private void RenderToFile(Action render)
+        {
+            var gfx = GraphicsDeviceService.GraphicsDevice;
+            var pp = gfx.PresentationParameters;
+            var oldViewport = gfx.Viewport;
+            if (_screenshotRenderTarget == null) _screenshotRenderTarget = new AutoRenderTarget2D(
+                GraphicsDeviceService.GraphicsDevice, () => new AutoRenderTarget2D.CreationData
+                {
+                    Width = GraphicsDeviceService.GraphicsDevice.Viewport.Width,
+                    Height = GraphicsDeviceService.GraphicsDevice.Viewport.Height,
+                    DepthStencilState = GraphicsDeviceService.GraphicsDevice.DepthStencilState,
+                });
+            _screenshotRenderTarget.SetAsRenderTarget();
+            DefaultRenderTarget = _screenshotRenderTarget.GetTexture();
+            render();
+            gfx.SetRenderTarget(DefaultRenderTarget = null);
+            gfx.Viewport = oldViewport;
+            var screenshot = _screenshotRenderTarget.GetTexture();
+            using (var stream = System.IO.File.OpenWrite(GetScreenshotPath()))
+                screenshot.SaveAsJpeg(stream, screenshot.Width, screenshot.Height);
+        }
+
+        private void DrawImpl()
+        {
+            foreach (var item in Components)
+                if (item.Visible)
+                    item.Draw();
+        }
+    }
+}